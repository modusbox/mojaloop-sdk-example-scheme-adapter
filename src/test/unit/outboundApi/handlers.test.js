--- conflicted
+++ resolved
@@ -31,11 +31,8 @@
     OutboundBulkQuotesModel,
     OutboundRequestToPayTransferModel,
     OutboundRequestToPayModel,
-<<<<<<< HEAD
     OutboundAuthorizationsModel,
     PartiesModel,
-=======
->>>>>>> 91971b74
 } = require('@internal/model');
 
 /**
@@ -146,11 +143,7 @@
                 response: {},
                 state: {
                     conf: {},
-<<<<<<< HEAD
-                    logger: mockLogger({ app: 'outbound-api-handlers-test'})
-=======
-                    logger: { log: () => {} },
->>>>>>> 91971b74
+                    logger: mockLogger({ app: 'outbound-api-handlers-test'})
                 }
             };
 
@@ -178,11 +171,7 @@
                     conf: {
                         outboundErrorStatusCodeExtensionKey: 'extErrorKey'  // <- tell the handler to use this extensionList item as source of statusCode
                     },
-<<<<<<< HEAD
-                    logger: mockLogger({ app: 'outbound-api-handlers-test'})
-=======
-                    logger: { log: () => {} },
->>>>>>> 91971b74
+                    logger: mockLogger({ app: 'outbound-api-handlers-test'})
                 }
             };
 
@@ -214,11 +203,7 @@
                 response: {},
                 state: {
                     conf: {},
-<<<<<<< HEAD
                     logger: mockLogger({ app: 'outbound-api-handlers-test'}),
-=======
-                    logger: { log: () => {} },
->>>>>>> 91971b74
                     path: {
                         params: {
                             transferId: '12345'
@@ -250,11 +235,7 @@
                 response: {},
                 state: {
                     conf: {},
-<<<<<<< HEAD
-                    logger: mockLogger({ app: 'outbound-api-handlers-test'})
-=======
-                    logger: { log: () => {} },
->>>>>>> 91971b74
+                    logger: mockLogger({ app: 'outbound-api-handlers-test'})
                 }
             };
 
@@ -282,11 +263,7 @@
                     conf: {
                         outboundErrorStatusCodeExtensionKey: 'extErrorKey'  // <- tell the handler to use this extensionList item as source of statusCode
                     },
-<<<<<<< HEAD
-                    logger: mockLogger({ app: 'outbound-api-handlers-test'})
-=======
-                    logger: { log: () => {} },
->>>>>>> 91971b74
+                    logger: mockLogger({ app: 'outbound-api-handlers-test'})
                 }
             };
 
@@ -316,11 +293,7 @@
                 response: {},
                 state: {
                     conf: {},
-<<<<<<< HEAD
-                    logger: mockLogger({ app: 'outbound-api-handlers-test'})
-=======
-                    logger: { log: () => {} },
->>>>>>> 91971b74
+                    logger: mockLogger({ app: 'outbound-api-handlers-test'})
                 }
             };
 
@@ -348,11 +321,7 @@
                     conf: {
                         outboundErrorStatusCodeExtensionKey: 'extErrorKey'  // <- tell the handler to use this extensionList item as source of statusCode
                     },
-<<<<<<< HEAD
-                    logger: mockLogger({ app: 'outbound-api-handlers-test'})
-=======
-                    logger: { log: () => {} },
->>>>>>> 91971b74
+                    logger: mockLogger({ app: 'outbound-api-handlers-test'})
                 }
             };
 
@@ -382,11 +351,7 @@
                 response: {},
                 state: {
                     conf: {},
-<<<<<<< HEAD
-                    logger: mockLogger({ app: 'outbound-api-handlers-test'})
-=======
-                    logger: { log: () => {} },
->>>>>>> 91971b74
+                    logger: mockLogger({ app: 'outbound-api-handlers-test'})
                 }
             };
 
@@ -413,11 +378,7 @@
                 response: {},
                 state: {
                     conf: {},
-<<<<<<< HEAD
-                    logger: mockLogger({ app: 'outbound-api-handlers-test'})
-=======
-                    logger: { log: () => {} }
->>>>>>> 91971b74
+                    logger: mockLogger({ app: 'outbound-api-handlers-test'})
                 }
             };
 
@@ -445,7 +406,6 @@
                 response: {},
                 state: {
                     conf: {},
-                    wso2Auth: 'mocked wso2Auth',
                     logger: mockLogger({ app: 'outbound-api-handlers-test'}),
                     cache: { the: 'mocked cache' }
                 },
@@ -492,7 +452,6 @@
                 response: {},
                 state: {
                     conf: {},
-                    wso2Auth: 'mocked wso2Auth',
                     logger: mockLogger({ app: 'outbound-api-handlers-test'}),
                     cache: { the: 'mocked cache' },
                     path: {
@@ -540,7 +499,6 @@
                 response: {},
                 state: {
                     conf: {},
-                    wso2Auth: 'mocked wso2Auth',
                     logger: mockLogger({ app: 'outbound-api-handlers-test'}),
                     cache: { the: 'mocked cache' },
                     path: {
@@ -590,7 +548,6 @@
                 response: {},
                 state: {
                     conf: {},
-                    wso2Auth: 'mocked wso2Auth',
                     logger: mockLogger({ app: 'outbound-api-handlers-test'}),
                     cache: { the: 'mocked cache' },
                     path: {
@@ -637,7 +594,6 @@
                 response: {},
                 state: {
                     conf: {},
-                    wso2Auth: 'mocked wso2Auth',
                     logger: mockLogger({ app: 'outbound-api-handlers-test'}),
                     cache: { the: 'mocked cache' },
                     path: {
