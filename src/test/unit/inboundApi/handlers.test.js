--- conflicted
+++ resolved
@@ -69,8 +69,6 @@
         });
 
 
-<<<<<<< HEAD
-=======
     });
 
     describe('POST /bulkQuotes', () => {
@@ -385,7 +383,6 @@
             expect(bulkTransfersSpy).toHaveBeenCalledTimes(1);
             expect(bulkTransfersSpy.mock.calls[0][1]).toBe(mockContext.request.headers['fspiop-source']);
         });
->>>>>>> 544947a0
     });
 
     describe('POST /transactionRequests', () => {
@@ -393,10 +390,7 @@
         let mockTransactionReqContext;
 
         beforeEach(() => {
-<<<<<<< HEAD
-
-=======
->>>>>>> 544947a0
+
             mockTransactionReqContext = {
                 request: {
                     body: mockTransactionRequest.transactionRequest,
