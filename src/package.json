{
  "name": "@mojaloop/sdk-scheme-adapter",
<<<<<<< HEAD
  "version": "8.5.6-perf.2",
=======
  "version": "8.5.7",
>>>>>>> 0d7de373
  "description": "An adapter for connecting to Mojaloop API enabled switches.",
  "main": "index.js",
  "scripts": {
    "lint": "eslint .",
    "lint:fix": "eslint . --fix",
    "test": "jest --env=node test/unit"
  },
  "author": "Matt Kingston, James Bush, ModusBox Inc.",
  "license": "Apache-2.0",
  "licenses": [
    {
      "type": "Apache-2.0",
      "url": "http://www.apache.org/licenses/LICENSE-2.0"
    }
  ],
  "dependencies": {
    "@internal/cache": "file:lib/cache",
    "@internal/log": "file:lib/log",
    "@internal/model": "file:lib/model",
    "@internal/requests": "file:lib/model/lib/requests",
    "@internal/shared": "file:lib/model/lib/shared",
    "@internal/randomphrase": "file:lib/randomphrase",
    "@internal/router": "file:lib/router",
    "@internal/validate": "file:lib/validate",
    "@mojaloop/sdk-standard-components": "^8.4.2",
    "co-body": "^6.0.0",
    "dotenv": "^6.2.0",
    "js-yaml": "^3.13.1",
    "koa": "^2.6.2",
    "koa-body": "^4.0.6",
    "koa2-oauth-server": "^1.0.0",
    "node-fetch": "^2.3.0",
    "uuid": "^3.3.2"
  },
  "devDependencies": {
    "eslint": "^5.3.0",
    "eslint-config-airbnb-base": "^13.1.0",
    "eslint-plugin-import": "^2.17.1",
    "jest": "^24.8.0"
  }
}<|MERGE_RESOLUTION|>--- conflicted
+++ resolved
@@ -1,10 +1,6 @@
 {
   "name": "@mojaloop/sdk-scheme-adapter",
-<<<<<<< HEAD
-  "version": "8.5.6-perf.2",
-=======
-  "version": "8.5.7",
->>>>>>> 0d7de373
+  "version": "8.6.0",
   "description": "An adapter for connecting to Mojaloop API enabled switches.",
   "main": "index.js",
   "scripts": {
