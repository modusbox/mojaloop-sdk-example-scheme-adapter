{
  "name": "@mojaloop/sdk-scheme-adapter",
<<<<<<< HEAD
  "version": "11.0.0",
=======
  "version": "11.10.1",
>>>>>>> 91971b74
  "description": "An adapter for connecting to Mojaloop API enabled switches.",
  "main": "index.js",
  "scripts": {
    "audit:resolve": "SHELL=sh resolve-audit --production",
    "audit:check": "SHELL=sh check-audit --production",
    "lint": "eslint .",
    "lint:fix": "eslint . --fix",
    "test": "jest --ci --reporters=default --reporters=jest-junit --env=node test/unit/",
    "test:int": "jest --ci --reporters=default --reporters=jest-junit --env=node test/integration --forceExit"
  },
  "author": "Matt Kingston, James Bush, ModusBox Inc.",
  "contributors": [
<<<<<<< HEAD
    "Steven Oderayi <steven.oderayi@modusbox.com>",
    "Paweł Marzec <pawel.marzec@modusbox.com>"
=======
    "Kamuela Franco <kamuela.franco@modusbox.com>",
    "Steven Oderayi <steven.oderayi@modusbox.com>",
    "Valentin Genev <valentin.genev@modusbox.com>",
    "Shashikant Hirugade <shashikant.hirugade@modusbox.com>"
>>>>>>> 91971b74
  ],
  "license": "Apache-2.0",
  "licenses": [
    {
      "type": "Apache-2.0",
      "url": "http://www.apache.org/licenses/LICENSE-2.0"
    }
  ],
  "dependencies": {
    "@internal/cache": "file:lib/cache",
    "@internal/check": "file:lib/check",
    "@internal/model": "file:lib/model",
    "@internal/randomphrase": "file:lib/randomphrase",
    "@internal/requests": "file:lib/model/lib/requests",
    "@internal/router": "file:lib/router",
    "@internal/shared": "file:lib/model/lib/shared",
    "@internal/validate": "file:lib/validate",
<<<<<<< HEAD
    "@mojaloop/sdk-standard-components": "^10.6.8",
    "ajv": "^6.12.2",
    "co-body": "^6.0.0",
=======
    "@mojaloop/sdk-standard-components": "13.1.0",
    "ajv": "^6.12.6",
    "co-body": "^6.1.0",
>>>>>>> 91971b74
    "dotenv": "^8.2.0",
    "env-var": "^6.1.1",
    "js-yaml": "^3.14.1",
    "koa": "^2.11.0",
    "koa-body": "^4.1.1",
    "koa2-oauth-server": "^1.0.0",
<<<<<<< HEAD
    "node-fetch": "^2.6.0",
    "uuidv4": "^6.0.8",
    "ws": "^7.3.1"
=======
    "uuidv4": "^6.2.6",
    "ws": "^7.4.1"
>>>>>>> 91971b74
  },
  "devDependencies": {
    "@types/jest": "^25.2.1",
    "eslint": "^7.15.0",
    "eslint-config-airbnb-base": "^14.2.1",
    "eslint-plugin-import": "^2.22.1",
    "jest": "^26.6.3",
    "jest-junit": "^10.0.0",
    "nock": "^12.0.3",
    "npm-audit-resolver": "2.2.0",
    "openapi-response-validator": "^4.0.0",
    "redis-mock": "^0.49.0",
    "supertest": "^4.0.2"
  }
}<|MERGE_RESOLUTION|>--- conflicted
+++ resolved
@@ -1,10 +1,6 @@
 {
   "name": "@mojaloop/sdk-scheme-adapter",
-<<<<<<< HEAD
-  "version": "11.0.0",
-=======
   "version": "11.10.1",
->>>>>>> 91971b74
   "description": "An adapter for connecting to Mojaloop API enabled switches.",
   "main": "index.js",
   "scripts": {
@@ -17,15 +13,11 @@
   },
   "author": "Matt Kingston, James Bush, ModusBox Inc.",
   "contributors": [
-<<<<<<< HEAD
-    "Steven Oderayi <steven.oderayi@modusbox.com>",
-    "Paweł Marzec <pawel.marzec@modusbox.com>"
-=======
     "Kamuela Franco <kamuela.franco@modusbox.com>",
     "Steven Oderayi <steven.oderayi@modusbox.com>",
     "Valentin Genev <valentin.genev@modusbox.com>",
-    "Shashikant Hirugade <shashikant.hirugade@modusbox.com>"
->>>>>>> 91971b74
+    "Shashikant Hirugade <shashikant.hirugade@modusbox.com>",
+    "Paweł Marzec <pawel.marzec@modusbox.com>"
   ],
   "license": "Apache-2.0",
   "licenses": [
@@ -43,29 +35,18 @@
     "@internal/router": "file:lib/router",
     "@internal/shared": "file:lib/model/lib/shared",
     "@internal/validate": "file:lib/validate",
-<<<<<<< HEAD
-    "@mojaloop/sdk-standard-components": "^10.6.8",
-    "ajv": "^6.12.2",
-    "co-body": "^6.0.0",
-=======
     "@mojaloop/sdk-standard-components": "13.1.0",
     "ajv": "^6.12.6",
     "co-body": "^6.1.0",
->>>>>>> 91971b74
     "dotenv": "^8.2.0",
     "env-var": "^6.1.1",
     "js-yaml": "^3.14.1",
     "koa": "^2.11.0",
     "koa-body": "^4.1.1",
     "koa2-oauth-server": "^1.0.0",
-<<<<<<< HEAD
     "node-fetch": "^2.6.0",
-    "uuidv4": "^6.0.8",
-    "ws": "^7.3.1"
-=======
     "uuidv4": "^6.2.6",
     "ws": "^7.4.1"
->>>>>>> 91971b74
   },
   "devDependencies": {
     "@types/jest": "^25.2.1",
