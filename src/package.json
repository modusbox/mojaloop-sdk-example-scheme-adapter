--- conflicted
+++ resolved
@@ -1,22 +1,14 @@
 {
   "name": "@mojaloop/sdk-scheme-adapter",
-<<<<<<< HEAD
-  "version": "8.6.0-perf.6",
-=======
-  "version": "8.6.4",
->>>>>>> d39fdffb
+  "version": "8.6.4-perf.1",
   "description": "An adapter for connecting to Mojaloop API enabled switches.",
   "main": "index.js",
   "scripts": {
     "lint": "eslint .",
     "lint:fix": "eslint . --fix",
-<<<<<<< HEAD
-    "test": "jest --env=node test/unit",
+    "test": "jest --ci --reporters=default --reporters=jest-junit --env=node test/unit",
     "dep:check": "npx ncu -e 2",
     "dep:update": "npx ncu -u"
-=======
-    "test": "jest --ci --reporters=default --reporters=jest-junit --env=node test/unit"
->>>>>>> d39fdffb
   },
   "author": "Matt Kingston, James Bush, ModusBox Inc.",
   "license": "Apache-2.0",
@@ -38,17 +30,12 @@
     "@internal/requests": "file:lib/model/lib/requests",
     "@internal/router": "file:lib/router",
     "@internal/shared": "file:lib/model/lib/shared",
-<<<<<<< HEAD
     "@internal/tracing": "file:lib/tracing",
     "@internal/validate": "file:lib/validate",
     "@mojaloop/central-services-metrics": "^8.3.0",
     "@mojaloop/central-services-shared": "^8.7.0",
     "@mojaloop/event-sdk": "^8.6.2",
-    "@mojaloop/sdk-standard-components": "8.5.0-perf.2",
-=======
-    "@internal/validate": "file:lib/validate",
-    "@mojaloop/sdk-standard-components": "^8.6.3",
->>>>>>> d39fdffb
+    "@mojaloop/sdk-standard-components": "^8.5.0-perf.1",
     "co-body": "^6.0.0",
     "dotenv": "^8.2.0",
     "js-yaml": "^3.13.1",
@@ -60,16 +47,10 @@
   },
   "devDependencies": {
     "eslint": "^5.3.0",
-<<<<<<< HEAD
-    "eslint-config-airbnb-base": "^14.0.0",
-    "eslint-plugin-import": "^2.19.1",
-    "npm-check-updates": "^3.2.2",
-    "jest": "^24.9.0"
-=======
     "eslint-config-airbnb-base": "^13.1.0",
     "eslint-plugin-import": "^2.17.1",
     "jest": "^24.8.0",
-    "jest-junit": "^10.0.0"
->>>>>>> d39fdffb
+    "jest-junit": "^10.0.0",
+    "npm-check-updates": "^3.2.2"
   }
 }