--- conflicted
+++ resolved
@@ -1,6 +1,6 @@
 {
   "name": "@mojaloop/sdk-scheme-adapter",
-  "version": "8.6.8",
+  "version": "8.8.0",
   "description": "An adapter for connecting to Mojaloop API enabled switches.",
   "main": "index.js",
   "scripts": {
@@ -25,11 +25,7 @@
     "@internal/router": "file:lib/router",
     "@internal/shared": "file:lib/model/lib/shared",
     "@internal/validate": "file:lib/validate",
-<<<<<<< HEAD
-    "@mojaloop/sdk-standard-components": "^8.6.6",
-=======
     "@mojaloop/sdk-standard-components": "^8.6.7",
->>>>>>> 45ae68fe
     "co-body": "^6.0.0",
     "dotenv": "^8.2.0",
     "env-var": "^5.2.0",
