/**************************************************************************
 *  (C) Copyright ModusBox Inc. 2019 - All rights reserved.               *
 *                                                                        *
 *  This file is made available under the terms of the license agreement  *
 *  specified in the corresponding source code repository.                *
 *                                                                        *
 *  ORIGINAL AUTHOR:                                                      *
 *       James Bush - james.bush@modusbox.com                             *
 **************************************************************************/
'use strict';

const fs = require('fs');
require('dotenv');
const { from } = require('env-var');

function getFileContent(path) {
    if (!fs.existsSync(path)) {
        throw new Error('File doesn\'t exist');
    }
    return fs.readFileSync(path);
}

const env = from(process.env, {
    asFileContent: (path) => getFileContent(path),
    asFileListContent: (pathList) => pathList.split(',').map((path) => getFileContent(path)),
});

module.exports = {
    inboundPort: env.get('INBOUND_LISTEN_PORT', '4000').asPortNumber(),
    outboundPort: env.get('OUTBOUND_LISTEN_PORT', '4001').asPortNumber(),
    tls: {
        inbound: {
            mutualTLS: {
                enabled: env.get('INBOUND_MUTUAL_TLS_ENABLED', 'false').asBool(),
            },
            creds: {
                ca: env.get('IN_CA_CERT_PATH').asFileListContent(),
                cert: env.get('IN_SERVER_CERT_PATH').asFileContent(),
                key: env.get('IN_SERVER_KEY_PATH').asFileContent(),
            },
        },
        outbound: {
            mutualTLS: {
                enabled: env.get('OUTBOUND_MUTUAL_TLS_ENABLED', 'false').asBool(),
            },
            creds: {
                ca: env.get('OUT_CA_CERT_PATH').asFileListContent(),
                cert: env.get('OUT_CLIENT_CERT_PATH').asFileContent(),
                key: env.get('OUT_CLIENT_KEY_PATH').asFileContent(),
            },
        },
    },
<<<<<<< HEAD
    validateInboundJws: true,
    validateInboundPutPartiesJws: false,
    jwsSign: true,
    jwsSignPutParties: false,
    jwsSigningKey: null,
    jwsVerificationKeysDirectory: null,
    cacheConfig: {
        host: 'localhost',
        port: 6379,
        shouldExpire: false,
        expirySeconds: null,
    },
    enableTestFeatures: false,
    oauthTestServer: {
        enabled: false,
        listenPort: 6000,
    },
    wso2Auth: {
        refreshSeconds: 3600,
    },
    rejectExpiredQuoteResponses: false,
    rejectTransfersOnExpiredQuotes: false,
    rejectExpiredTransferFulfils: false,
    logIndent: 2,
};
=======
    peerEndpoint: env.get('PEER_ENDPOINT').required().asString(),
    alsEndpoint: env.get('ALS_ENDPOINT_HOST').asString(),
    quotesEndpoint: env.get('QUOTES_ENDPOINT').asString(),
    transfersEndpoint: env.get('TRANSFERS_ENDPOINT').asString(),
    backendEndpoint: env.get('BACKEND_ENDPOINT').required().asString(),
>>>>>>> 983b8417

    dfspId: env.get('DFSP_ID', 'mojaloop-sdk').asString(),
    ilpSecret: env.get('ILP_SECRET', 'mojaloop-sdk').asString(),
    checkIlp: env.get('CHECK_ILP', 'true').asBool(),
    expirySeconds: env.get('EXPIRY_SECONDS', '60').asIntPositive(),

    autoAcceptQuotes: env.get('AUTO_ACCEPT_QUOTES', 'true').asBool(),
    autoAcceptParty: env.get('AUTO_ACCEPT_PARTY', 'true').asBool(),

    useQuoteSourceFSPAsTransferPayeeFSP: env.get('USE_QUOTE_SOURCE_FSP_AS_TRANSFER_PAYEE_FSP', 'false').asBool(),

    // Getting secrets from files instead of environment variables reduces the likelihood of
    // accidental leakage.
<<<<<<< HEAD
    if (config.tls.inbound.mutualTLS.enabled) {
        // read inbound certs/keys
        [config.tls.inbound.creds.ca, config.tls.inbound.creds.cert, config.tls.inbound.creds.key] = await Promise.all([
            readFilesDelimitedList(',', cfg.IN_CA_CERT_PATH),
            readFile(cfg.IN_SERVER_CERT_PATH),
            readFile(cfg.IN_SERVER_KEY_PATH)
        ]);
    }

    if (config.tls.outbound.mutualTLS.enabled) {
        //read outbound certs/keys
        [config.tls.outbound.creds.ca, config.tls.outbound.creds.cert, config.tls.outbound.creds.key] = await Promise.all([
            readFilesDelimitedList(',', cfg.OUT_CA_CERT_PATH),
            readFile(cfg.OUT_CLIENT_CERT_PATH),
            readFile(cfg.OUT_CLIENT_KEY_PATH)
        ]);
    }

    config.validateInboundJws = cfg.VALIDATE_INBOUND_JWS.toLowerCase() === 'true';
    config.validateInboundPutPartiesJws = cfg.VALIDATE_INBOUND_PUT_PARTIES_JWS ? (cfg.VALIDATE_INBOUND_PUT_PARTIES_JWS.toLowerCase() === 'true') : false;
    config.jwsSign = cfg.JWS_SIGN.toLowerCase() === 'true';
    config.jwsSignPutParties = cfg.JWS_SIGN_PUT_PARTIES ? (cfg.JWS_SIGN_PUT_PARTIES.toLowerCase() === 'true') : false;
    config.jwsSigningKey = await readFile(cfg.JWS_SIGNING_KEY_PATH);
    config.jwsVerificationKeysDirectory = cfg.JWS_VERIFICATION_KEYS_DIRECTORY;

    config.jwsVerificationKeys = {};

    // read files on startup.
    fs.readdirSync(cfg.JWS_VERIFICATION_KEYS_DIRECTORY)
        .filter(f => f.endsWith('.pem'))
        .map(f => {
            config.jwsVerificationKeys[path.basename(f, '.pem')] = fs.readFileSync(path.join(cfg.JWS_VERIFICATION_KEYS_DIRECTORY, f));
        });

    // continuously monitor folder for changes in files.
    fsWatcher = fs.watch(cfg.JWS_VERIFICATION_KEYS_DIRECTORY, (eventType, filename) => {
        // On most platforms, 'rename' is emitted whenever a filename appears or disappears in the directory.
        // From: https://nodejs.org/docs/latest/api/fs.html#fs_fs_watch_filename_options_listener
        if (eventType === FS_EVENT_TYPES.RENAME) {
            if (config.jwsVerificationKeys[path.basename(filename, '.pem')] == null) {
                config.jwsVerificationKeys[path.basename(filename, '.pem')] = fs.readFileSync(path.join(cfg.JWS_VERIFICATION_KEYS_DIRECTORY, filename));
            } else {
                delete config.jwsVerificationKeys[path.basename(filename, '.pem')];
            }
        }
    });

    config.cacheConfig.host = cfg.CACHE_HOST;
    config.cacheConfig.port = cfg.CACHE_PORT;
    config.cacheConfig.shouldExpire = cfg.CACHE_SHOULD_EXPIRE && cfg.CACHE_SHOULD_EXPIRE.toLowerCase() === 'true';
    config.cacheConfig.expirySeconds = cfg.CACHE_EXPIRY_SECONDS ? Number(cfg.CACHE_EXPIRY_SECONDS) : 3600;

    config.enableTestFeatures = cfg.ENABLE_TEST_FEATURES.toLowerCase() === 'true';

    // OAuth mock server configs
    config.oauthTestServer.enabled = cfg.ENABLE_OAUTH_TOKEN_ENDPOINT.toLowerCase() === 'true';
    config.oauthTestServer.clientKey = cfg.OAUTH_TOKEN_ENDPOINT_CLIENT_KEY;
    config.oauthTestServer.clientSecret = cfg.OAUTH_TOKEN_ENDPOINT_CLIENT_SECRET;
    config.oauthTestServer.listenPort = cfg.OAUTH_TOKEN_ENDPOINT_LISTEN_PORT;

    config.wso2Auth.staticToken = cfg.WSO2_BEARER_TOKEN;
    config.wso2Auth.tokenEndpoint = cfg.OAUTH_TOKEN_ENDPOINT;
    config.wso2Auth.clientKey = cfg.OAUTH_CLIENT_KEY;
    config.wso2Auth.clientSecret = cfg.OAUTH_CLIENT_SECRET;
    config.wso2Auth.refreshSeconds = parseInt(cfg.OAUTH_REFRESH_SECONDS);

    config.rejectExpiredQuoteResponses = cfg.REJECT_EXPIRED_QUOTE_RESPONSES.toLowerCase() === 'true';
    config.rejectTransfersOnExpiredQuotes = cfg.REJECT_TRANSFERS_ON_EXPIRED_QUOTES.toLowerCase() === 'true';
    config.rejectExpiredTransferFulfils = cfg.REJECT_EXPIRED_TRANSFER_FULFILS.toLowerCase() === 'true';

    config.requestProcessingTimeoutSeconds = cfg.REQUEST_PROCESSING_TIMEOUT_SECONDS;
=======
>>>>>>> 983b8417

    validateInboundJws: env.get('VALIDATE_INBOUND_JWS', 'true').asBool(),
    validateInboundPutPartiesJws: env.get('VALIDATE_INBOUND_PUT_PARTIES_JWS', 'false').asBool(),
    jwsSign: env.get('JWS_SIGN', 'true').asBool(),
    jwsSignPutParties: env.get('JWS_SIGN_PUT_PARTIES', 'false').asBool(),
    jwsSigningKey: env.get('JWS_SIGNING_KEY_PATH').asFileContent(),
    jwsVerificationKeysDirectory: env.get('JWS_VERIFICATION_KEYS_DIRECTORY').asString(),
    cacheConfig: {
        host: env.get('CACHE_HOST').required().asString(),
        port: env.get('CACHE_PORT').required().asPortNumber(),
    },
    enableTestFeatures: env.get('ENABLE_TEST_FEATURES', 'false').asBool(),
    oauthTestServer: {
        enabled: env.get('ENABLE_OAUTH_TOKEN_ENDPOINT', 'false').asBool(),
        clientKey: env.get('OAUTH_TOKEN_ENDPOINT_CLIENT_KEY').asString(),
        clientSecret: env.get('OAUTH_TOKEN_ENDPOINT_CLIENT_SECRET').asString(),
        listenPort: env.get('OAUTH_TOKEN_ENDPOINT_LISTEN_PORT').asPortNumber(),
    },
    wso2Auth: {
        staticToken: env.get('WSO2_BEARER_TOKEN').asString(),
        tokenEndpoint: env.get('OAUTH_TOKEN_ENDPOINT').asString(),
        clientKey: env.get('OAUTH_CLIENT_KEY').asString(),
        clientSecret: env.get('OAUTH_CLIENT_SECRET').asString(),
        refreshSeconds: env.get('OAUTH_REFRESH_SECONDS', '60').asIntPositive(),
    },
    rejectExpiredQuoteResponses: env.get('REJECT_EXPIRED_QUOTE_RESPONSES', 'false').asBool(),
    rejectTransfersOnExpiredQuotes: env.get('REJECT_TRANSFERS_ON_EXPIRED_QUOTES', 'false').asBool(),
    rejectExpiredTransferFulfils: env.get('REJECT_EXPIRED_TRANSFER_FULFILS', 'false').asBool(),

    requestProcessingTimeoutSeconds: env.get('REQUEST_PROCESSING_TIMEOUT_SECONDS', '30').asIntPositive(),

    logIndent: env.get('LOG_INDENT', '2').asIntPositive(),

    allowTransferWithoutQuote: env.get('allowTransferWithoutQuote', 'false').asBool(),
};<|MERGE_RESOLUTION|>--- conflicted
+++ resolved
@@ -50,39 +50,11 @@
             },
         },
     },
-<<<<<<< HEAD
-    validateInboundJws: true,
-    validateInboundPutPartiesJws: false,
-    jwsSign: true,
-    jwsSignPutParties: false,
-    jwsSigningKey: null,
-    jwsVerificationKeysDirectory: null,
-    cacheConfig: {
-        host: 'localhost',
-        port: 6379,
-        shouldExpire: false,
-        expirySeconds: null,
-    },
-    enableTestFeatures: false,
-    oauthTestServer: {
-        enabled: false,
-        listenPort: 6000,
-    },
-    wso2Auth: {
-        refreshSeconds: 3600,
-    },
-    rejectExpiredQuoteResponses: false,
-    rejectTransfersOnExpiredQuotes: false,
-    rejectExpiredTransferFulfils: false,
-    logIndent: 2,
-};
-=======
     peerEndpoint: env.get('PEER_ENDPOINT').required().asString(),
     alsEndpoint: env.get('ALS_ENDPOINT_HOST').asString(),
     quotesEndpoint: env.get('QUOTES_ENDPOINT').asString(),
     transfersEndpoint: env.get('TRANSFERS_ENDPOINT').asString(),
     backendEndpoint: env.get('BACKEND_ENDPOINT').required().asString(),
->>>>>>> 983b8417
 
     dfspId: env.get('DFSP_ID', 'mojaloop-sdk').asString(),
     ilpSecret: env.get('ILP_SECRET', 'mojaloop-sdk').asString(),
@@ -96,80 +68,6 @@
 
     // Getting secrets from files instead of environment variables reduces the likelihood of
     // accidental leakage.
-<<<<<<< HEAD
-    if (config.tls.inbound.mutualTLS.enabled) {
-        // read inbound certs/keys
-        [config.tls.inbound.creds.ca, config.tls.inbound.creds.cert, config.tls.inbound.creds.key] = await Promise.all([
-            readFilesDelimitedList(',', cfg.IN_CA_CERT_PATH),
-            readFile(cfg.IN_SERVER_CERT_PATH),
-            readFile(cfg.IN_SERVER_KEY_PATH)
-        ]);
-    }
-
-    if (config.tls.outbound.mutualTLS.enabled) {
-        //read outbound certs/keys
-        [config.tls.outbound.creds.ca, config.tls.outbound.creds.cert, config.tls.outbound.creds.key] = await Promise.all([
-            readFilesDelimitedList(',', cfg.OUT_CA_CERT_PATH),
-            readFile(cfg.OUT_CLIENT_CERT_PATH),
-            readFile(cfg.OUT_CLIENT_KEY_PATH)
-        ]);
-    }
-
-    config.validateInboundJws = cfg.VALIDATE_INBOUND_JWS.toLowerCase() === 'true';
-    config.validateInboundPutPartiesJws = cfg.VALIDATE_INBOUND_PUT_PARTIES_JWS ? (cfg.VALIDATE_INBOUND_PUT_PARTIES_JWS.toLowerCase() === 'true') : false;
-    config.jwsSign = cfg.JWS_SIGN.toLowerCase() === 'true';
-    config.jwsSignPutParties = cfg.JWS_SIGN_PUT_PARTIES ? (cfg.JWS_SIGN_PUT_PARTIES.toLowerCase() === 'true') : false;
-    config.jwsSigningKey = await readFile(cfg.JWS_SIGNING_KEY_PATH);
-    config.jwsVerificationKeysDirectory = cfg.JWS_VERIFICATION_KEYS_DIRECTORY;
-
-    config.jwsVerificationKeys = {};
-
-    // read files on startup.
-    fs.readdirSync(cfg.JWS_VERIFICATION_KEYS_DIRECTORY)
-        .filter(f => f.endsWith('.pem'))
-        .map(f => {
-            config.jwsVerificationKeys[path.basename(f, '.pem')] = fs.readFileSync(path.join(cfg.JWS_VERIFICATION_KEYS_DIRECTORY, f));
-        });
-
-    // continuously monitor folder for changes in files.
-    fsWatcher = fs.watch(cfg.JWS_VERIFICATION_KEYS_DIRECTORY, (eventType, filename) => {
-        // On most platforms, 'rename' is emitted whenever a filename appears or disappears in the directory.
-        // From: https://nodejs.org/docs/latest/api/fs.html#fs_fs_watch_filename_options_listener
-        if (eventType === FS_EVENT_TYPES.RENAME) {
-            if (config.jwsVerificationKeys[path.basename(filename, '.pem')] == null) {
-                config.jwsVerificationKeys[path.basename(filename, '.pem')] = fs.readFileSync(path.join(cfg.JWS_VERIFICATION_KEYS_DIRECTORY, filename));
-            } else {
-                delete config.jwsVerificationKeys[path.basename(filename, '.pem')];
-            }
-        }
-    });
-
-    config.cacheConfig.host = cfg.CACHE_HOST;
-    config.cacheConfig.port = cfg.CACHE_PORT;
-    config.cacheConfig.shouldExpire = cfg.CACHE_SHOULD_EXPIRE && cfg.CACHE_SHOULD_EXPIRE.toLowerCase() === 'true';
-    config.cacheConfig.expirySeconds = cfg.CACHE_EXPIRY_SECONDS ? Number(cfg.CACHE_EXPIRY_SECONDS) : 3600;
-
-    config.enableTestFeatures = cfg.ENABLE_TEST_FEATURES.toLowerCase() === 'true';
-
-    // OAuth mock server configs
-    config.oauthTestServer.enabled = cfg.ENABLE_OAUTH_TOKEN_ENDPOINT.toLowerCase() === 'true';
-    config.oauthTestServer.clientKey = cfg.OAUTH_TOKEN_ENDPOINT_CLIENT_KEY;
-    config.oauthTestServer.clientSecret = cfg.OAUTH_TOKEN_ENDPOINT_CLIENT_SECRET;
-    config.oauthTestServer.listenPort = cfg.OAUTH_TOKEN_ENDPOINT_LISTEN_PORT;
-
-    config.wso2Auth.staticToken = cfg.WSO2_BEARER_TOKEN;
-    config.wso2Auth.tokenEndpoint = cfg.OAUTH_TOKEN_ENDPOINT;
-    config.wso2Auth.clientKey = cfg.OAUTH_CLIENT_KEY;
-    config.wso2Auth.clientSecret = cfg.OAUTH_CLIENT_SECRET;
-    config.wso2Auth.refreshSeconds = parseInt(cfg.OAUTH_REFRESH_SECONDS);
-
-    config.rejectExpiredQuoteResponses = cfg.REJECT_EXPIRED_QUOTE_RESPONSES.toLowerCase() === 'true';
-    config.rejectTransfersOnExpiredQuotes = cfg.REJECT_TRANSFERS_ON_EXPIRED_QUOTES.toLowerCase() === 'true';
-    config.rejectExpiredTransferFulfils = cfg.REJECT_EXPIRED_TRANSFER_FULFILS.toLowerCase() === 'true';
-
-    config.requestProcessingTimeoutSeconds = cfg.REQUEST_PROCESSING_TIMEOUT_SECONDS;
-=======
->>>>>>> 983b8417
 
     validateInboundJws: env.get('VALIDATE_INBOUND_JWS', 'true').asBool(),
     validateInboundPutPartiesJws: env.get('VALIDATE_INBOUND_PUT_PARTIES_JWS', 'false').asBool(),
@@ -180,6 +78,8 @@
     cacheConfig: {
         host: env.get('CACHE_HOST').required().asString(),
         port: env.get('CACHE_PORT').required().asPortNumber(),
+        shouldExpire: env.get('CACHE_SHOULD_EXPIRE', 'false').asBool(),
+        expirySeconds: env.get('CACHE_EXPIRY_SECONDS', '1800').asIntPositive(),  
     },
     enableTestFeatures: env.get('ENABLE_TEST_FEATURES', 'false').asBool(),
     oauthTestServer: {
