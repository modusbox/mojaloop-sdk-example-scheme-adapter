--- conflicted
+++ resolved
@@ -1,10 +1,6 @@
 openapi: 3.0.1
 info:
   title: Mojaloop SDK Outbound Scheme Adapter API
-<<<<<<< HEAD
-  description: |
-    API specification for the Mojaloop SDK Outbound Scheme Adapter API – to be implemented by the Digital Financial Service Provider's (DFSP) backend.
-=======
   description: >
     Specification for the Mojaloop SDK Scheme Adapter Outbound Transfers API
 
@@ -14,7 +10,6 @@
 
     Please see other documentation on https://github.com/mojaloop/sdk-scheme-adapter for more information.
 
->>>>>>> f2ed52dd
 
     **Note on terminology:** The term "Switch" is equal to the term "Hub", and the term "FSP" is equal to the term "DFSP".
   license:
@@ -730,21 +725,69 @@
       - WAITING_FOR_QUOTE_ACCEPTANCE
       - COMPLETED
 
-<<<<<<< HEAD
+    geoCode:
+      type: object
+      description: >
+        Data model for the Mojaloop API complex type GeoCode. Indicates a geographic location
+      properties:
+        latitude:
+          $ref: '#/components/schemas/latitude'
+          description: Latitude of the Party.
+        longitude:
+          $ref: '#/components/schemas/longitude'
+          description: Longitude of the Party.
+      required:
+        - latitude
+        - longitude
+
+    latitude:
+      type: string
+      pattern: >-
+        ^(\+|-)?(?:90(?:(?:\.0{1,6})?)|(?:[0-9]|[1-8][0-9])(?:(?:\.[0-9]{1,6})?))$
+      description: >
+        The API data type Latitude is a JSON String in a lexical format that is
+        restricted by a regular expression for interoperability reasons.
+    longitude:
+      type: string
+      pattern: >-
+        ^(\+|-)?(?:180(?:(?:\.0{1,6})?)|(?:[0-9]|[1-9][0-9]|1[0-7][0-9])(?:(?:\.[0-9]{1,6})?))$
+      description: >-
+        The API data type Longitude is a JSON String in a lexical format that is
+        restricted by a regular expression for interoperability reasons.
+
+    ilpCondition:
+      type: string
+      pattern: '^[A-Za-z0-9-_]{43}$'
+      maxLength: 48
+      description: Condition that must be attached to the transfer by the Payer.
+
+    ilpFulfilment:
+      type: string
+      pattern: '^[A-Za-z0-9-_]{43}$'
+      maxLength: 48
+      description: Fulfilment that must be attached to the transfer by the Payee.
+
+    ilpPacket:
+      type: string
+      pattern: '^[A-Za-z0-9-_]+[=]{0,2}$'
+      minLength: 1
+      maxLength: 32768
+      description: Information for recipient (transport layer information).
+
     accountsCreationState:
       type: string
       enum:
-      - ERROR_OCCURRED
-      - COMPLETED
+        - ERROR_OCCURRED
+        - COMPLETED
 
     accountsRequest:
       type: array
       items:
         type: object
         required:
-        - idType
-        - idValue
-        - currency
+          - idType
+          - idValue
+          - currency
         properties:
           idType:
             $ref: '#/components/schemas/idType'
@@ -758,8 +801,8 @@
       items:
         type: object
         required:
-        - idType
-        - idValue
+          - idType
+          - idValue
         properties:
           idType:
             $ref: '#/components/schemas/idType'
@@ -784,57 +827,7 @@
         lastError:
           type: string
           description: String giving details of any error that occurred during processing the request.
-=======
-    geoCode:
-      type: object
-      description: >
-        Data model for the Mojaloop API complex type GeoCode. Indicates a geographic location
-      properties:
-        latitude:
-          $ref: '#/components/schemas/latitude'
-          description: Latitude of the Party.
-        longitude:
-          $ref: '#/components/schemas/longitude'
-          description: Longitude of the Party.
-      required:
-        - latitude
-        - longitude
-
-    latitude:
-      type: string
-      pattern: >-
-        ^(\+|-)?(?:90(?:(?:\.0{1,6})?)|(?:[0-9]|[1-8][0-9])(?:(?:\.[0-9]{1,6})?))$
-      description: >
-        The API data type Latitude is a JSON String in a lexical format that is
-        restricted by a regular expression for interoperability reasons.
-    longitude:
-      type: string
-      pattern: >-
-        ^(\+|-)?(?:180(?:(?:\.0{1,6})?)|(?:[0-9]|[1-9][0-9]|1[0-7][0-9])(?:(?:\.[0-9]{1,6})?))$
-      description: >-
-        The API data type Longitude is a JSON String in a lexical format that is
-        restricted by a regular expression for interoperability reasons.
-
-    ilpCondition:
-      type: string
-      pattern: '^[A-Za-z0-9-_]{43}$'
-      maxLength: 48
-      description: Condition that must be attached to the transfer by the Payer.
-
-    ilpFulfilment:
-      type: string
-      pattern: '^[A-Za-z0-9-_]{43}$'
-      maxLength: 48
-      description: Fulfilment that must be attached to the transfer by the Payee.
-
-    ilpPacket:
-      type: string
-      pattern: '^[A-Za-z0-9-_]+[=]{0,2}$'
-      minLength: 1
-      maxLength: 32768
-      description: Information for recipient (transport layer information).
-
->>>>>>> f2ed52dd
+
   responses:
     transferSuccess:
       description: Transfer completed successfully
@@ -888,10 +881,6 @@
       schema:
         pattern: ^[0-9a-f]{8}-[0-9a-f]{4}-[1-5][0-9a-f]{3}-[89ab][0-9a-f]{3}-[0-9a-f]{12}$
         type: string
-<<<<<<< HEAD
-      description: Identifier of the transfer.
-
-
-=======
       description: Identifier of the transfer to continue as returned in the response to a `POST /transfers` request.
->>>>>>> f2ed52dd
+
+
