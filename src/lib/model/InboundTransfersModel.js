/**************************************************************************
 *  (C) Copyright ModusBox Inc. 2019 - All rights reserved.               *
 *                                                                        *
 *  This file is made available under the terms of the license agreement  *
 *  specified in the corresponding source code repository.                *
 *                                                                        *
 *  ORIGINAL AUTHOR:                                                      *
 *       James Bush - james.bush@modusbox.com                             *
 **************************************************************************/

'use strict';


const {
    BackendRequests,
    HTTPResponseError,
} = require('@internal/requests');
const {
    MojaloopRequests,
    Ilp,
    Errors,
} = require('@mojaloop/sdk-standard-components');
const shared = require('@internal/shared');

/**
 *  Models the operations required for performing inbound transfers
 */
class InboundTransfersModel {
    constructor(config) {
        this._cache = config.cache;
        this._logger = config.logger;
        this._dfspId = config.dfspId;
        this._expirySeconds = config.expirySeconds;
        this._rejectTransfersOnExpiredQuotes = config.rejectTransfersOnExpiredQuotes;
        this._allowTransferWithoutQuote = config.allowTransferWithoutQuote;

        this._mojaloopRequests = new MojaloopRequests({
            logger: this._logger,
            peerEndpoint: config.peerEndpoint,
            alsEndpoint: config.alsEndpoint,
            quotesEndpoint: config.quotesEndpoint,
            transfersEndpoint: config.transfersEndpoint,
            bulkTransfersEndpoint: config.bulkTransfersEndpoint,
            dfspId: config.dfspId,
            tls: config.tls,
            jwsSign: config.jwsSign,
            jwsSigningKey: config.jwsSigningKey,
            wso2Auth: config.wso2Auth
        });

        this._backendRequests = new BackendRequests({
            logger: this._logger,
            backendEndpoint: config.backendEndpoint,
            dfspId: config.dfspId
        });

        this._checkIlp = config.checkIlp;

        this._ilp = new Ilp({
            secret: config.ilpSecret
        });
    }

    /**
     * Queries the backend API for the specified party and makes a callback to the originator with the result
     */
    async getAuthorizations(transactionRequestId, sourceFspId) {
        try {
            // make a call to the backend to resolve the party lookup
            const response = await this._backendRequests.getOTP(transactionRequestId, sourceFspId);

            if(!response) {
                return 'No response from backend';
            }

            // project our internal otp representation into a mojaloop authorization response body
            const mlAuthorization = {
                authenticationInfo : {
                    authentication: 'OTP',
                    authenticationValue: `${response.otpValue}`
                },
                responseType: 'ENTERED'
            };
            // make a callback to the source fsp with the party info
            return this._mojaloopRequests.putAuthorizations(transactionRequestId, mlAuthorization, sourceFspId);
        }
        catch(err) {
            this._logger.push({ err }).log('Error in getOTP');
            const mojaloopError = await this._handleError(err);
            this._logger.push({ mojaloopError }).log(`Sending error response to ${sourceFspId}`);
            return this._mojaloopRequests.putAuthorizationsError(transactionRequestId,
                mojaloopError, sourceFspId);
        }
    }


    /**
     * Queries the backend API for the specified party and makes a callback to the originator with our dfspId if found
     */
    async getParticipants(idType, idValue, idSubValue, sourceFspId) {
        try {
            // make a call to the backend to resolve the party lookup
            const response = await this._backendRequests.getParties(idType, idValue, idSubValue);

            if(!response) {
                return 'No response from backend';
            }

            // make a callback to the source fsp with our dfspId indicating we own the party
            return this._mojaloopRequests.putParticipants(idType, idValue, idSubValue, { fspId: this._dfspId },
                sourceFspId);
        }
        catch(err) {
            this._logger.push({ err }).log('Error in getParticipants');
            const mojaloopError = await this._handleError(err);
            this._logger.push({ mojaloopError }).log(`Sending error response to ${sourceFspId}`);
            return this._mojaloopRequests.putParticipantsError(idType, idValue, idSubValue,
                mojaloopError, sourceFspId);
        }
    }


    /**
     * Queries the backend API for the specified party and makes a callback to the originator with the result
     */
    async getParties(idType, idValue, idSubValue, sourceFspId) {
        try {
            // make a call to the backend to resolve the party lookup
            const response = await this._backendRequests.getParties(idType, idValue, idSubValue);

            if(!response) {
                return 'No response from backend';
            }

            // project our internal party representation into a mojaloop partyies request body
            const mlParty = {
                party: shared.internalPartyToMojaloopParty(response, this._dfspId)
            };

            // make a callback to the source fsp with the party info
            return this._mojaloopRequests.putParties(idType, idValue, idSubValue, mlParty, sourceFspId);
        }
        catch(err) {
            this._logger.push({ err }).log('Error in getParties');
            const mojaloopError = await this._handleError(err);
            this._logger.push({ mojaloopError }).log(`Sending error response to ${sourceFspId}`);
            return this._mojaloopRequests.putPartiesError(idType, idValue, idSubValue,
                mojaloopError, sourceFspId);
        }
    }

    /**
     * Asks the backend for a response to an incoming quote request and makes a callback to the originator with
     * the result
     */
    async quoteRequest(quoteRequest, sourceFspId) {
        try {
            const internalForm = shared.mojaloopQuoteRequestToInternal(quoteRequest);

            // make a call to the backend to ask for a quote response
            const response = await this._backendRequests.postQuoteRequests(internalForm);

            if(!response) {
                // make an error callback to the source fsp
                return 'No response from backend';
            }

            if(!response.expiration) {
                const expiration = new Date().getTime() + (this._expirySeconds * 1000);
                response.expiration = new Date(expiration).toISOString();
            }

            // project our internal quote reponse into mojaloop quote response form
            const mojaloopResponse = shared.internalQuoteResponseToMojaloop(response);

            // create our ILP packet and condition and tag them on to our internal quote response
            const { fulfilment, ilpPacket, condition } = this._ilp.getQuoteResponseIlp(quoteRequest, mojaloopResponse);

            mojaloopResponse.ilpPacket = ilpPacket;
            mojaloopResponse.condition = condition;

            // now store the fulfilment and the quote data against the quoteId in our cache
            await this._cache.set(`quote_${quoteRequest.transactionId}`, {
                request: quoteRequest,
                internalRequest: internalForm,
                response: response,
                mojaloopResponse: mojaloopResponse,
                fulfilment: fulfilment
            });

            // make a callback to the source fsp with the quote response
            return this._mojaloopRequests.putQuotes(quoteRequest.quoteId, mojaloopResponse, sourceFspId);
        }
        catch(err) {
            this._logger.push({ err }).log('Error in quoteRequest');
            const mojaloopError = await this._handleError(err);
            this._logger.push({ mojaloopError }).log(`Sending error response to ${sourceFspId}`);
            return await this._mojaloopRequests.putQuotesError(quoteRequest.quoteId,
                mojaloopError, sourceFspId);
        }
    }

    /**
     * Asks the backend for a response to an incoming transactoin request and makes a callback to the originator with
     * the result
     */
    async transactionRequest(transactionRequest, sourceFspId) {
        try {
            const internalForm = shared.mojaloopTransactionRequestToInternal(transactionRequest);

            // make a call to the backend to ask for a quote response
            const response = await this._backendRequests.postTransactionRequests(internalForm);

            if(!response) {
                // make an error callback to the source fsp
                return 'No response from backend';
            }

            // project our internal quote reponse into mojaloop quote response form
            const mojaloopResponse = shared.internalTransactionRequestResponseToMojaloop(response);

            // make a callback to the source fsp with the quote response
            return this._mojaloopRequests.putTransactionRequests(transactionRequest.transactionRequestId, mojaloopResponse, sourceFspId);
        }
        catch(err) {
            this._logger.push({ err }).log('Error in transactionRequest');
            const mojaloopError = await this._handleError(err);
            this._logger.push({ mojaloopError }).log(`Sending error response to ${sourceFspId}`);
            return await this._mojaloopRequests.putTransactionRequestsError(transactionRequest.transactionRequestId,
                mojaloopError, sourceFspId);
        }
    }


    /**
     * Validates  an incoming transfer prepare request and makes a callback to the originator with
     * the result
     */
    async prepareTransfer(prepareRequest, sourceFspId) {
        try {

            // retrieve our quote data
            const quote = await this._cache.get(`quote_${prepareRequest.transferId}`);

            if(!quote) {
                // Check whether to allow transfers without a previous quote.
                if(!this._allowTransferWithoutQuote) {
                    throw new Error(`Corresponding quote not found for transfer ${prepareRequest.transferId}`);
                }
            }

            // Calculate or retrieve fulfilment and condition
            let fulfilment = null;
            let condition = null;
            if(quote) {
                fulfilment = quote.fulfilment;
                condition = quote.mojaloopResponse.condition;
            }
            else {
                fulfilment = this._ilp.calculateFulfil(prepareRequest.ilpPacket);
                condition = this._ilp.calculateConditionFromFulfil(fulfilment);
            }

            // check incoming ILP matches our persisted values
            if(this._checkIlp && (prepareRequest.condition !== condition)) {
                throw new Error(`ILP condition in transfer prepare for ${prepareRequest.transferId} does not match quote`);
            }


            if (quote && this._rejectTransfersOnExpiredQuotes) {
                const now = new Date().toISOString();
                const expiration = quote.mojaloopResponse.expiration;
                if (now > expiration) {
                    const error = Errors.MojaloopApiErrorObjectFromCode(Errors.MojaloopApiErrorCodes.QUOTE_EXPIRED);
                    this._logger.error(`Error in prepareTransfer: quote expired for transfer ${prepareRequest.transferId}, system time=${now} > quote time=${expiration}`);
                    return this._mojaloopRequests.putTransfersError(prepareRequest.transferId, error, sourceFspId);
                }
            }

            // project the incoming transfer prepare into an internal transfer request
            const internalForm = shared.mojaloopPrepareToInternalTransfer(prepareRequest, quote);

            // make a call to the backend to inform it of the incoming transfer
            const response = await this._backendRequests.postTransfers(internalForm);

            if(!response) {
                // make an error callback to the source fsp
                return 'No response from backend';
            }

            this._logger.log(`Transfer accepted by backend returning homeTransactionId: ${response.homeTransactionId} for mojaloop transferId: ${prepareRequest.transferId}`);

            // create a  mojaloop transfer fulfil response
            const mojaloopResponse = {
                completedTimestamp: new Date(),
                transferState: 'COMMITTED',
                fulfilment: fulfilment,
                ...response.extensionList && {
                    extensionList: {
                        extension: response.extensionList,
                    },
                },
            };

            // make a callback to the source fsp with the transfer fulfilment
            return this._mojaloopRequests.putTransfers(prepareRequest.transferId, mojaloopResponse,
                sourceFspId);
        }
        catch(err) {
            this._logger.push({ err }).log('Error in prepareTransfer');
            const mojaloopError = await this._handleError(err);
            this._logger.push({ mojaloopError }).log(`Sending error response to ${sourceFspId}`);
            return await this._mojaloopRequests.putTransfersError(prepareRequest.transferId,
                mojaloopError, sourceFspId);
        }
    }

    /**
    * Queries details of a transfer
    */
    async getTransfer(transferId, sourceFspId) {
        try {
            // make a call to the backend to get transfer details
            const response = await this._backendRequests.getTransfers(transferId);
<<<<<<< HEAD

            if (!response) {
                return 'No response from backend';
            }

            const ilpPaymentData = {
                transferId: transferId,
                homeTransactionId: response.homeTransactionId,
                from: shared.internalPartyToMojaloopParty(response.from, response.from.fspId),
                to: shared.internalPartyToMojaloopParty(response.to, response.to.fspId),
                amountType: response.amountType,
                currency: response.currency,
                amount: response.amount,
                transactionType: response.transactionType,
                note: response.note,
            };

            let fulfilment;
            if (this._dfspId === response.to.fspId) {
                fulfilment = this._ilp.getResponseIlp(ilpPaymentData).fulfilment;
            }

            // create a  mojaloop transfer fulfil response
            const mojaloopResponse = {
                completedTimestamp: response.timestamp,
                transferState: response.transferState,
                fulfilment,
                ...response.extensions && {
                    extensionList: {
                        extension: response.extensions,
                    },
                },
            };

            // make a callback to the source fsp with the transfer fulfilment
            return this._mojaloopRequests.putTransfers(transferId, mojaloopResponse,
                sourceFspId);
        }
        catch (err) {
            this._logger.push({ err }).log('Error in getTransfers');
            const mojaloopError = await this._handleError(err);
            this._logger.push({ mojaloopError }).log(`Sending error response to ${sourceFspId}`);
            return this._mojaloopRequests.putTransfersError(transferId,
                mojaloopError, sourceFspId);
        }
    }

    /**
     * Asks the backend for a response to an incoming bulk quotes request and makes a callback to the originator with
     * the results.
     */
    async bulkQuoteRequest(bulkQuoteRequest, sourceFspId) {
        const { bulkQuoteId } = bulkQuoteRequest;
        const fulfilments = {};
        try {
            const internalForm = shared.mojaloopBulkQuotesRequestToInternal(bulkQuoteRequest);

            // make a call to the backend to ask for bulk quotes response
            const response = await this._backendRequests.postBulkQuotes(internalForm);

            if (!response) {
                // make an error callback to the source fsp
                return 'No response from backend';
            }

            if (!response.expiration) {
                const expiration = new Date().getTime() + (this._expirySeconds * 1000);
                response.expiration = new Date(expiration).toISOString();
            }

            // project our internal bulk quotes response into mojaloop bulk quotes response form
            const mojaloopResponse = shared.internalBulkQuotesResponseToMojaloop(response);

            // create our ILP packet and condition and tag them on to our internal quote response
            bulkQuoteRequest.individualQuotes.map((quote) => {
                const quoteRequest = {
                    transactionId: quote.transactionId,
                    quoteId: quote.quoteId,
                    payee: quote.payee,
                    payer: bulkQuoteRequest.payer,
                    transactionType: quote.transactionType,
                };
                // TODO: Optimize with a HashMap
                const mojaloopIndividualQuote = mojaloopResponse.individualQuoteResults.find(
                    (quoteResult) => quoteResult.quoteId === quote.quoteId
                );
                const quoteResponse = {
                    amount: mojaloopIndividualQuote.transferAmount,
                    note: mojaloopIndividualQuote.note || '',
                };
                const { fulfilment, ilpPacket, condition } = this._ilp.getQuoteResponseIlp(
                    quoteRequest, quoteResponse);

                // mutate individual quotes in `mojaloopResponse`
                mojaloopIndividualQuote.ilpPacket = ilpPacket;
                mojaloopIndividualQuote.condition = condition;

                fulfilments[quote.quoteId] = fulfilment;
            });

            // now store the fulfilments and the bulk quotes data against the bulkQuoteId in our cache
            await this._cache.set(`bulkQuotes_${bulkQuoteId}`, {
                request: bulkQuoteRequest,
                internalRequest: internalForm,
                mojaloopResponse: mojaloopResponse,
                response,
                fulfilments
            });

            // make a callback to the source fsp with the quote response
            return this._mojaloopRequests.putBulkQuotes(bulkQuoteId, mojaloopResponse, sourceFspId);
        }
        catch (err) {
            this._logger.push({ err }).log('Error in bulkQuotesRequest');
            const mojaloopError = await this._handleError(err);
            this._logger.push({ mojaloopError }).log(`Sending error response to ${sourceFspId}`);
            return await this._mojaloopRequests.putBulkQuotesError(bulkQuoteId,
                mojaloopError, sourceFspId);
        }
    }

    /**
    * Queries details of a bulk quote
    */
    async getBulkQuote(bulkQuoteId, sourceFspId) {
        try {
            // make a call to the backend to get bulk quote details
            const response = await this._backendRequests.getBulkQuotes(bulkQuoteId);

            if (!response) {
                return 'No response from backend';
            }

            // project our internal quote reponse into mojaloop bulk quote response form
            const mojaloopResponse = shared.internalBulkQuotesResponseToMojaloop(response);

            // make a callback to the source fsp with the bulk quote response
            return this._mojaloopRequests.putBulkQuotes(bulkQuoteId, mojaloopResponse,
                sourceFspId);
        }
        catch (err) {
            this._logger.push({ err }).log('Error in getBulkQuote');
            const mojaloopError = await this._handleError(err);
            this._logger.push({ mojaloopError }).log(`Sending error response to ${sourceFspId}`);
            return this._mojaloopRequests.putBulkQuotesError(bulkQuoteId,
                mojaloopError, sourceFspId);
        }
    }

    /**
     * Validates  an incoming bulk transfer prepare request and makes a callback to the originator with
     * the result
     */
    async prepareBulkTransfer(bulkPrepareRequest, sourceFspId) {
        try {
            // retrieve bulk quote data
            const bulkQuote = await this._cache.get(`bulkQuotes_${bulkPrepareRequest.bulkQuoteId}`);

            if (!bulkQuote) {
                // Check whether to allow transfers without a previous quote.
                if (!this._allowTransferWithoutQuote) {
                    throw new Error(`Corresponding bulk quotes not found for bulk transfers ${bulkPrepareRequest.bulkTransferId}`);
                }
            }

            // create an index of individual quote results indexed by transactionId for faster lookups
            const quoteResultsByTrxId = {};

            if (bulkQuote && bulkQuote.mojaloopResponse && bulkQuote.mojaloopResponse.individualQuoteResults) {
                for (const quoteResult of bulkQuote.mojaloopResponse.individualQuoteResults) {
                    quoteResultsByTrxId[quoteResult.transactionId] = quoteResult;
                }
            }

            // transfer fulfilments
            const fulfilments = {};

            // collect errors for each transfer
            let individualTransferErrors = [];

            // validate individual transfer
            for (const transfer of bulkPrepareRequest.individualTransfers) {
                // decode ilpPacked for this transfer to get transaction object
                const transactionObject = this._ilp.getTransactionObject(transfer.ilpPacket);

                // we use the transactionId from the decoded ilpPacked in the transfer to match a corresponding quote
                const quote = quoteResultsByTrxId[transactionObject.transactionId] || null;

                // calculate or retrieve fulfilments and conditions
                let fulfilment = null;
                let condition = null;

                if (quote) {
                    fulfilment = bulkQuote.fulfilments[quote.quoteId];
                    condition = quote.condition;
                }
                else {
                    fulfilment = this._ilp.calculateFulfil(transfer.ilpPacket);
                    condition = this._ilp.calculateConditionFromFulfil(fulfilment);
                }

                fulfilments[transfer.transferId] = fulfilment;

                // check incoming ILP matches our persisted values
                if (this._checkIlp && (transfer.condition !== condition)) {
                    const transferError = this._handleError(new Error(`ILP condition in bulk transfers prepare for ${transfer.transferId} does not match quote`));
                    individualTransferErrors.push({ transferId: transfer.transferId, transferError });
                }
            }

            if (bulkQuote && this._rejectTransfersOnExpiredQuotes) {
                const now = new Date();
                const expiration = new Date(bulkQuote.mojaloopResponse.expiration);
                if (now > expiration) {
                    // TODO: Verify and align with actual schema for bulk transfers error endpoint
                    const error = Errors.MojaloopApiErrorObjectFromCode(Errors.MojaloopApiErrorCodes.QUOTE_EXPIRED);
                    this._logger.error(`Error in prepareBulkTransfers: bulk quotes expired for bulk transfers ${bulkPrepareRequest.bulkTransferId}, system time=${now.toISOString()} > quote time=${expiration.toISOString()}`);
                    return this._mojaloopRequests.putBulkTransfersError(bulkPrepareRequest.bulkTransferId, error, sourceFspId);
                }
            }

            if (individualTransferErrors.length) {
                // TODO: Verify and align with actual schema for bulk transfers error endpoint
                const mojaloopErrorResponse = {
                    bulkTransferState: 'REJECTED',
                    // eslint-disable-next-line no-unused-vars
                    individualTransferResults: individualTransferErrors.map(({ transferId, transferError }) => ({
                        transferId,
                        errorInformation: transferError,
                    }))
                };
                this._logger.push({ ...individualTransferErrors }).log('Error in prepareBulkTransfers');
                this._logger.push({ ...individualTransferErrors }).log(`Sending error response to ${sourceFspId}`);

                return await this._mojaloopRequests.putBulkTransfersError(bulkPrepareRequest.transferId,
                    mojaloopErrorResponse, sourceFspId);
            }

            // project the incoming bulk transfer prepare into an internal bulk transfer request
            const internalForm = shared.mojaloopBulkPrepareToInternalBulkTransfer(bulkPrepareRequest, bulkQuote, this._ilp);

            // make a call to the backend to inform it of the incoming bulk transfer
            const response = await this._backendRequests.postBulkTransfers(internalForm);

            if (!response) {
                // make an error callback to the source fsp
                return 'No response from backend';
            }

            this._logger.log(`Bulk transfer accepted by backend returning homeTransactionId: ${response.homeTransactionId} for mojaloop bulk transferId: ${bulkPrepareRequest.bulkTransferId}`);

            // create a  mojaloop transfer fulfil response
            const mojaloopResponse = {
                completedTimestamp: new Date(),
                bulkTransferState: 'COMMITTED',
            };

            if (response.individualTransferResults && response.individualTransferResults.length) {
                // eslint-disable-next-line no-unused-vars
                mojaloopResponse.individualTransferResults = response.individualTransferResults.map((transfer) => {
                    return {
                        transferId: transfer.transferId,
                        fulfilment: fulfilments[transfer.transferId],
                        ...response.individualTransferResults[transfer.transferId].extensionList && {
                            extensionList: {
                                extension: response.individualTransferResults[transfer.transferId].extensionList,
                            },
                        }
                    };
                });
            }

            // make a callback to the source fsp with the transfer fulfilment
            return this._mojaloopRequests.putBulkTransfers(bulkPrepareRequest.transferId, mojaloopResponse, sourceFspId);
        }
        catch (err) {
            this._logger.push({ err }).log('Error in prepareBulkTransfers');
            const mojaloopError = await this._handleError(err);
            this._logger.push({ mojaloopError }).log(`Sending error response to ${sourceFspId}`);
            return await this._mojaloopRequests.putBulkTransfersError(bulkPrepareRequest.bulkTransferId,
                mojaloopError, sourceFspId);
=======

            if (!response) {
                return 'No response from backend';
            }

            const ilpPaymentData = {
                transferId: transferId,
                homeTransactionId: response.homeTransactionId,
                from: shared.internalPartyToMojaloopParty(response.from, response.from.fspId),
                to: shared.internalPartyToMojaloopParty(response.to, response.to.fspId),
                amountType: response.amountType,
                currency: response.currency,
                amount: response.amount,
                transactionType: response.transactionType,
                note: response.note,
            };

            let fulfilment;
            if (this._dfspId === response.to.fspId) {
                fulfilment = this._ilp.getResponseIlp(ilpPaymentData).fulfilment;
            }

            // create a  mojaloop transfer fulfil response
            const mojaloopResponse = {
                completedTimestamp: response.timestamp,
                transferState: response.transferState,
                fulfilment,
                ...response.extensions && {
                    extensionList: {
                        extension: response.extensions,
                    },
                },
            };

            // make a callback to the source fsp with the transfer fulfilment
            return this._mojaloopRequests.putTransfers(transferId, mojaloopResponse,
                sourceFspId);
        }
        catch (err) {
            this._logger.push({ err }).log('Error in getTransfers');
            const mojaloopError = await this._handleError(err);
            this._logger.push({ mojaloopError }).log(`Sending error response to ${sourceFspId}`);
            return this._mojaloopRequests.putTransfersError(transferId,
                mojaloopError, sourceFspId);
        }
    }

    /**
     * Asks the backend for a response to an incoming bulk quotes request and makes a callback to the originator with
     * the results.
     */
    async bulkQuoteRequest(bulkQuoteRequest, sourceFspId) {
        const { bulkQuoteId } = bulkQuoteRequest;
        const fulfilments = {};
        try {
            const internalForm = shared.mojaloopBulkQuotesRequestToInternal(bulkQuoteRequest);

            // make a call to the backend to ask for bulk quotes response
            const response = await this._backendRequests.postBulkQuotes(internalForm);

            if (!response) {
                // make an error callback to the source fsp
                return 'No response from backend';
            }

            if (!response.expiration) {
                const expiration = new Date().getTime() + (this._expirySeconds * 1000);
                response.expiration = new Date(expiration).toISOString();
            }

            // project our internal bulk quotes response into mojaloop bulk quotes response form
            const mojaloopResponse = shared.internalBulkQuotesResponseToMojaloop(response);

            // create our ILP packet and condition and tag them on to our internal quote response
            bulkQuoteRequest.individualQuotes.map((quote) => {
                const quoteRequest = {
                    transactionId: quote.transactionId,
                    quoteId: quote.quoteId,
                    payee: quote.payee,
                    payer: bulkQuoteRequest.payer,
                    transactionType: quote.transactionType,
                };
                // TODO: Optimize with a HashMap
                const mojaloopIndividualQuote = mojaloopResponse.individualQuoteResults.find(
                    (quoteResult) => quoteResult.quoteId === quote.quoteId
                );
                const quoteResponse = {
                    amount: mojaloopIndividualQuote.transferAmount,
                    note: mojaloopIndividualQuote.note || '',
                };
                const { fulfilment, ilpPacket, condition } = this._ilp.getQuoteResponseIlp(
                    quoteRequest, quoteResponse);

                // mutate individual quotes in `mojaloopResponse`
                mojaloopIndividualQuote.ilpPacket = ilpPacket;
                mojaloopIndividualQuote.condition = condition;

                fulfilments[quote.quoteId] = fulfilment;
            });

            // now store the fulfilments and the bulk quotes data against the bulkQuoteId in our cache
            await this._cache.set(`bulkQuotes_${bulkQuoteId}`, {
                request: bulkQuoteRequest,
                internalRequest: internalForm,
                mojaloopResponse: mojaloopResponse,
                response,
                fulfilments
            });

            // make a callback to the source fsp with the quote response
            return this._mojaloopRequests.putBulkQuotes(bulkQuoteId, mojaloopResponse, sourceFspId);
        }
        catch (err) {
            this._logger.push({ err }).log('Error in bulkQuotesRequest');
            const mojaloopError = await this._handleError(err);
            this._logger.push({ mojaloopError }).log(`Sending error response to ${sourceFspId}`);
            return await this._mojaloopRequests.putBulkQuotesError(bulkQuoteId,
                mojaloopError, sourceFspId);
        }
    }

    /**
    * Queries details of a bulk quote
    */
    async getBulkQuote(bulkQuoteId, sourceFspId) {
        try {
            // make a call to the backend to get bulk quote details
            const response = await this._backendRequests.getBulkQuotes(bulkQuoteId);

            if (!response) {
                return 'No response from backend';
            }

            // project our internal quote reponse into mojaloop bulk quote response form
            const mojaloopResponse = shared.internalBulkQuotesResponseToMojaloop(response);

            // make a callback to the source fsp with the bulk quote response
            return this._mojaloopRequests.putBulkQuotes(bulkQuoteId, mojaloopResponse,
                sourceFspId);
        }
        catch (err) {
            this._logger.push({ err }).log('Error in getBulkQuote');
            const mojaloopError = await this._handleError(err);
            this._logger.push({ mojaloopError }).log(`Sending error response to ${sourceFspId}`);
            return this._mojaloopRequests.putBulkQuotesError(bulkQuoteId,
                mojaloopError, sourceFspId);
        }
    }

    /**
     * Validates  an incoming bulk transfer prepare request and makes a callback to the originator with
     * the result
     */
    async prepareBulkTransfer(bulkPrepareRequest, sourceFspId) {
        try {
            // retrieve bulk quote data
            const bulkQuote = await this._cache.get(`bulkQuotes_${bulkPrepareRequest.bulkQuoteId}`);

            if (!bulkQuote) {
                // Check whether to allow transfers without a previous quote.
                if (!this._allowTransferWithoutQuote) {
                    throw new Error(`Corresponding bulk quotes not found for bulk transfers ${bulkPrepareRequest.bulkTransferId}`);
                }
            }

            // create an index of individual quote results indexed by transactionId for faster lookups
            const quoteResultsByTrxId = {};

            if (bulkQuote && bulkQuote.mojaloopResponse && bulkQuote.mojaloopResponse.individualQuoteResults) {
                for (const quoteResult of bulkQuote.mojaloopResponse.individualQuoteResults) {
                    quoteResultsByTrxId[quoteResult.transactionId] = quoteResult;
                }
            }

            // transfer fulfilments
            const fulfilments = {};

            // collect errors for each transfer
            let individualTransferErrors = [];

            // validate individual transfer
            for (const transfer of bulkPrepareRequest.individualTransfers) {
                // decode ilpPacked for this transfer to get transaction object
                const transactionObject = this._ilp.getTransactionObject(transfer.ilpPacket);

                // we use the transactionId from the decoded ilpPacked in the transfer to match a corresponding quote
                const quote = quoteResultsByTrxId[transactionObject.transactionId] || null;

                // calculate or retrieve fulfilments and conditions
                let fulfilment = null;
                let condition = null;

                if (quote) {
                    fulfilment = bulkQuote.fulfilments[quote.quoteId];
                    condition = quote.condition;
                }
                else {
                    fulfilment = this._ilp.calculateFulfil(transfer.ilpPacket);
                    condition = this._ilp.calculateConditionFromFulfil(fulfilment);
                }

                fulfilments[transfer.transferId] = fulfilment;

                // check incoming ILP matches our persisted values
                if (this._checkIlp && (transfer.condition !== condition)) {
                    const transferError = this._handleError(new Error(`ILP condition in bulk transfers prepare for ${transfer.transferId} does not match quote`));
                    individualTransferErrors.push({ transferId: transfer.transferId, transferError });
                }
            }

            if (bulkQuote && this._rejectTransfersOnExpiredQuotes) {
                const now = new Date();
                const expiration = new Date(bulkQuote.mojaloopResponse.expiration);
                if (now > expiration) {
                    // TODO: Verify and align with actual schema for bulk transfers error endpoint
                    const error = Errors.MojaloopApiErrorObjectFromCode(Errors.MojaloopApiErrorCodes.QUOTE_EXPIRED);
                    this._logger.error(`Error in prepareBulkTransfers: bulk quotes expired for bulk transfers ${bulkPrepareRequest.bulkTransferId}, system time=${now.toISOString()} > quote time=${expiration.toISOString()}`);
                    return this._mojaloopRequests.putBulkTransfersError(bulkPrepareRequest.bulkTransferId, error, sourceFspId);
                }
            }

            if (individualTransferErrors.length) {
                // TODO: Verify and align with actual schema for bulk transfers error endpoint
                const mojaloopErrorResponse = {
                    bulkTransferState: 'REJECTED',
                    // eslint-disable-next-line no-unused-vars
                    individualTransferResults: individualTransferErrors.map(({ transferId, transferError }) => ({
                        transferId,
                        errorInformation: transferError,
                    }))
                };
                this._logger.push({ ...individualTransferErrors }).log('Error in prepareBulkTransfers');
                this._logger.push({ ...individualTransferErrors }).log(`Sending error response to ${sourceFspId}`);

                return await this._mojaloopRequests.putBulkTransfersError(bulkPrepareRequest.transferId,
                    mojaloopErrorResponse, sourceFspId);
            }

            // project the incoming bulk transfer prepare into an internal bulk transfer request
            const internalForm = shared.mojaloopBulkPrepareToInternalBulkTransfer(bulkPrepareRequest, bulkQuote, this._ilp);

            // make a call to the backend to inform it of the incoming bulk transfer
            const response = await this._backendRequests.postBulkTransfers(internalForm);

            if (!response) {
                // make an error callback to the source fsp
                return 'No response from backend';
            }

            this._logger.log(`Bulk transfer accepted by backend returning homeTransactionId: ${response.homeTransactionId} for mojaloop bulk transferId: ${bulkPrepareRequest.bulkTransferId}`);

            // create a  mojaloop transfer fulfil response
            const mojaloopResponse = {
                completedTimestamp: new Date(),
                bulkTransferState: 'COMMITTED',
            };

            if (response.individualTransferResults && response.individualTransferResults.length) {
                // eslint-disable-next-line no-unused-vars
                mojaloopResponse.individualTransferResults = response.individualTransferResults.map((transfer) => {
                    return {
                        transferId: transfer.transferId,
                        fulfilment: fulfilments[transfer.transferId],
                        ...transfer.extensionList && {
                            extensionList: {
                                extension: transfer.extensionList,
                            },
                        }
                    };
                });
            }

            // make a callback to the source fsp with the transfer fulfilment
            return this._mojaloopRequests.putBulkTransfers(bulkPrepareRequest.bulkTransferId, mojaloopResponse, sourceFspId);
        }
        catch (err) {
            this._logger.push({ err }).log('Error in prepareBulkTransfers');
            const mojaloopError = await this._handleError(err);
            this._logger.push({ mojaloopError }).log(`Sending error response to ${sourceFspId}`);
            return await this._mojaloopRequests.putBulkTransfersError(bulkPrepareRequest.bulkTransferId,
                mojaloopError, sourceFspId);
        }
    }

    /**
    * Queries details of a bulk transfer
    */
    async getBulkTransfer(bulkTransferId, sourceFspId) {
        try {
            // make a call to the backend to get bulk transfer details
            const response = await this._backendRequests.getBulkTransfers(bulkTransferId);

            if (!response) {
                return 'No response from backend';
            }

            let individualTransferResults = [];

            for (const transfer of response.internalRequest.individualTransfers) {
                const ilpPaymentData = {
                    transferId: transfer.transferId,
                    to: shared.internalPartyToMojaloopParty(transfer.to, transfer.to.fspId),
                    amountType: transfer.amountType,
                    currency: transfer.currency,
                    amount: transfer.amount,
                    transactionType: transfer.transactionType,
                    note: transfer.note,
                };
                let fulfilment;
                if (this._dfspId === transfer.to.fspId) {
                    fulfilment = this._ilp.getResponseIlp(ilpPaymentData).fulfilment;
                }
                const transferResult = { transferId: transfer.transferId, fulfilment };
                transfer.errorInformation && (transferResult.errorInformation = transfer.errorInformation);
                transfer.extensionList && (transferResult.extensionList = transfer.extensionList);
                individualTransferResults.push(transferResult);
            }

            // create a  mojaloop bulk transfer fulfil response
            const mojaloopResponse = {
                completedTimestamp: response.timestamp,
                bulkTransferState: response.bulkTransferState,
                individualTransferResults,
                ...response.extensions && {
                    extensionList: {
                        extension: response.extensions,
                    },
                },
            };

            // make a callback to the source fsp with the bulk transfer fulfilments
            return this._mojaloopRequests.putBulkTransfers(bulkTransferId, mojaloopResponse,
                sourceFspId);
        }
        catch (err) {
            this._logger.push({ err }).log('Error in getBulkTransfer');
            const mojaloopError = await this._handleError(err);
            this._logger.push({ mojaloopError }).log(`Sending error response to ${sourceFspId}`);
            return this._mojaloopRequests.putBulkTransfersError(bulkTransferId,
                mojaloopError, sourceFspId);
        }
    }

    async _handleError(err) {
        let mojaloopErrorCode = Errors.MojaloopApiErrorCodes.INTERNAL_SERVER_ERROR;

        if(err instanceof HTTPResponseError) {
            const e = err.getData();
            if(e.res && e.res.data) {
                mojaloopErrorCode = Errors.MojaloopApiErrorCodeFromCode(`${e.res.data.statusCode}`);
            }
>>>>>>> fec30bf3
        }
    }

    /**
    * Queries details of a bulk transfer
    */
    async getBulkTransfer(bulkTransferId, sourceFspId) {
        try {
            // make a call to the backend to get bulk transfer details
            const response = await this._backendRequests.getBulkTransfers(bulkTransferId);

            if (!response) {
                return 'No response from backend';
            }

            let individualTransferResults = [];

            for (const transfer of response.internalRequest.individualTransfers) {
                const ilpPaymentData = {
                    transferId: transfer.transferId,
                    to: shared.internalPartyToMojaloopParty(transfer.to, transfer.to.fspId),
                    amountType: transfer.amountType,
                    currency: transfer.currency,
                    amount: transfer.amount,
                    transactionType: transfer.transactionType,
                    note: transfer.note,
                };
                let fulfilment;
                if (this._dfspId === transfer.to.fspId) {
                    fulfilment = this._ilp.getResponseIlp(ilpPaymentData).fulfilment;
                }
                const transferResult = { transferId: transfer.transferId, fulfilment };
                transfer.errorInformation && (transferResult.errorInformation = transfer.errorInformation);
                transfer.extensionList && (transferResult.extensionList = transfer.extensionList);
                individualTransferResults.push(transferResult);
            }

            // create a  mojaloop bulk transfer fulfil response
            const mojaloopResponse = {
                completedTimestamp: response.timestamp,
                bulkTransferState: response.bulkTransferState,
                individualTransferResults,
                ...response.extensions && {
                    extensionList: {
                        extension: response.extensions,
                    },
                },
            };

            // make a callback to the source fsp with the bulk transfer fulfilments
            return this._mojaloopRequests.putBulkTransfers(bulkTransferId, mojaloopResponse,
                sourceFspId);
        }
        catch (err) {
            this._logger.push({ err }).log('Error in getBulkTransfer');
            const mojaloopError = await this._handleError(err);
            this._logger.push({ mojaloopError }).log(`Sending error response to ${sourceFspId}`);
            return this._mojaloopRequests.putBulkTransfersError(bulkTransferId,
                mojaloopError, sourceFspId);
        }
    }

    async _handleError(err) {
        let mojaloopErrorCode = Errors.MojaloopApiErrorCodes.INTERNAL_SERVER_ERROR;
        if (err instanceof HTTPResponseError) {
            const e = err.getData();
            if(e.res && (e.res.body || e.res.data)) {
                if(e.res.body) {
                    try {
                        const bodyObj = JSON.parse(e.res.body);
                        mojaloopErrorCode = Errors.MojaloopApiErrorCodeFromCode(`${bodyObj.statusCode}`);
                    } catch(ex) {
                        // do nothing
                        this._logger.push({ ex }).log('Error parsing error message body as JSON');
                    }
        
                } else if(e.res.data) {
                    mojaloopErrorCode = Errors.MojaloopApiErrorCodeFromCode(`${e.res.data.statusCode}`);
                }
            }
        }
        return new Errors.MojaloopFSPIOPError(err, null, null, mojaloopErrorCode).toApiErrorObject();
    }
}


module.exports = InboundTransfersModel;<|MERGE_RESOLUTION|>--- conflicted
+++ resolved
@@ -21,6 +21,7 @@
     Errors,
 } = require('@mojaloop/sdk-standard-components');
 const shared = require('@internal/shared');
+
 
 /**
  *  Models the operations required for performing inbound transfers
@@ -322,7 +323,6 @@
         try {
             // make a call to the backend to get transfer details
             const response = await this._backendRequests.getTransfers(transferId);
-<<<<<<< HEAD
 
             if (!response) {
                 return 'No response from backend';
@@ -586,288 +586,6 @@
                     return {
                         transferId: transfer.transferId,
                         fulfilment: fulfilments[transfer.transferId],
-                        ...response.individualTransferResults[transfer.transferId].extensionList && {
-                            extensionList: {
-                                extension: response.individualTransferResults[transfer.transferId].extensionList,
-                            },
-                        }
-                    };
-                });
-            }
-
-            // make a callback to the source fsp with the transfer fulfilment
-            return this._mojaloopRequests.putBulkTransfers(bulkPrepareRequest.transferId, mojaloopResponse, sourceFspId);
-        }
-        catch (err) {
-            this._logger.push({ err }).log('Error in prepareBulkTransfers');
-            const mojaloopError = await this._handleError(err);
-            this._logger.push({ mojaloopError }).log(`Sending error response to ${sourceFspId}`);
-            return await this._mojaloopRequests.putBulkTransfersError(bulkPrepareRequest.bulkTransferId,
-                mojaloopError, sourceFspId);
-=======
-
-            if (!response) {
-                return 'No response from backend';
-            }
-
-            const ilpPaymentData = {
-                transferId: transferId,
-                homeTransactionId: response.homeTransactionId,
-                from: shared.internalPartyToMojaloopParty(response.from, response.from.fspId),
-                to: shared.internalPartyToMojaloopParty(response.to, response.to.fspId),
-                amountType: response.amountType,
-                currency: response.currency,
-                amount: response.amount,
-                transactionType: response.transactionType,
-                note: response.note,
-            };
-
-            let fulfilment;
-            if (this._dfspId === response.to.fspId) {
-                fulfilment = this._ilp.getResponseIlp(ilpPaymentData).fulfilment;
-            }
-
-            // create a  mojaloop transfer fulfil response
-            const mojaloopResponse = {
-                completedTimestamp: response.timestamp,
-                transferState: response.transferState,
-                fulfilment,
-                ...response.extensions && {
-                    extensionList: {
-                        extension: response.extensions,
-                    },
-                },
-            };
-
-            // make a callback to the source fsp with the transfer fulfilment
-            return this._mojaloopRequests.putTransfers(transferId, mojaloopResponse,
-                sourceFspId);
-        }
-        catch (err) {
-            this._logger.push({ err }).log('Error in getTransfers');
-            const mojaloopError = await this._handleError(err);
-            this._logger.push({ mojaloopError }).log(`Sending error response to ${sourceFspId}`);
-            return this._mojaloopRequests.putTransfersError(transferId,
-                mojaloopError, sourceFspId);
-        }
-    }
-
-    /**
-     * Asks the backend for a response to an incoming bulk quotes request and makes a callback to the originator with
-     * the results.
-     */
-    async bulkQuoteRequest(bulkQuoteRequest, sourceFspId) {
-        const { bulkQuoteId } = bulkQuoteRequest;
-        const fulfilments = {};
-        try {
-            const internalForm = shared.mojaloopBulkQuotesRequestToInternal(bulkQuoteRequest);
-
-            // make a call to the backend to ask for bulk quotes response
-            const response = await this._backendRequests.postBulkQuotes(internalForm);
-
-            if (!response) {
-                // make an error callback to the source fsp
-                return 'No response from backend';
-            }
-
-            if (!response.expiration) {
-                const expiration = new Date().getTime() + (this._expirySeconds * 1000);
-                response.expiration = new Date(expiration).toISOString();
-            }
-
-            // project our internal bulk quotes response into mojaloop bulk quotes response form
-            const mojaloopResponse = shared.internalBulkQuotesResponseToMojaloop(response);
-
-            // create our ILP packet and condition and tag them on to our internal quote response
-            bulkQuoteRequest.individualQuotes.map((quote) => {
-                const quoteRequest = {
-                    transactionId: quote.transactionId,
-                    quoteId: quote.quoteId,
-                    payee: quote.payee,
-                    payer: bulkQuoteRequest.payer,
-                    transactionType: quote.transactionType,
-                };
-                // TODO: Optimize with a HashMap
-                const mojaloopIndividualQuote = mojaloopResponse.individualQuoteResults.find(
-                    (quoteResult) => quoteResult.quoteId === quote.quoteId
-                );
-                const quoteResponse = {
-                    amount: mojaloopIndividualQuote.transferAmount,
-                    note: mojaloopIndividualQuote.note || '',
-                };
-                const { fulfilment, ilpPacket, condition } = this._ilp.getQuoteResponseIlp(
-                    quoteRequest, quoteResponse);
-
-                // mutate individual quotes in `mojaloopResponse`
-                mojaloopIndividualQuote.ilpPacket = ilpPacket;
-                mojaloopIndividualQuote.condition = condition;
-
-                fulfilments[quote.quoteId] = fulfilment;
-            });
-
-            // now store the fulfilments and the bulk quotes data against the bulkQuoteId in our cache
-            await this._cache.set(`bulkQuotes_${bulkQuoteId}`, {
-                request: bulkQuoteRequest,
-                internalRequest: internalForm,
-                mojaloopResponse: mojaloopResponse,
-                response,
-                fulfilments
-            });
-
-            // make a callback to the source fsp with the quote response
-            return this._mojaloopRequests.putBulkQuotes(bulkQuoteId, mojaloopResponse, sourceFspId);
-        }
-        catch (err) {
-            this._logger.push({ err }).log('Error in bulkQuotesRequest');
-            const mojaloopError = await this._handleError(err);
-            this._logger.push({ mojaloopError }).log(`Sending error response to ${sourceFspId}`);
-            return await this._mojaloopRequests.putBulkQuotesError(bulkQuoteId,
-                mojaloopError, sourceFspId);
-        }
-    }
-
-    /**
-    * Queries details of a bulk quote
-    */
-    async getBulkQuote(bulkQuoteId, sourceFspId) {
-        try {
-            // make a call to the backend to get bulk quote details
-            const response = await this._backendRequests.getBulkQuotes(bulkQuoteId);
-
-            if (!response) {
-                return 'No response from backend';
-            }
-
-            // project our internal quote reponse into mojaloop bulk quote response form
-            const mojaloopResponse = shared.internalBulkQuotesResponseToMojaloop(response);
-
-            // make a callback to the source fsp with the bulk quote response
-            return this._mojaloopRequests.putBulkQuotes(bulkQuoteId, mojaloopResponse,
-                sourceFspId);
-        }
-        catch (err) {
-            this._logger.push({ err }).log('Error in getBulkQuote');
-            const mojaloopError = await this._handleError(err);
-            this._logger.push({ mojaloopError }).log(`Sending error response to ${sourceFspId}`);
-            return this._mojaloopRequests.putBulkQuotesError(bulkQuoteId,
-                mojaloopError, sourceFspId);
-        }
-    }
-
-    /**
-     * Validates  an incoming bulk transfer prepare request and makes a callback to the originator with
-     * the result
-     */
-    async prepareBulkTransfer(bulkPrepareRequest, sourceFspId) {
-        try {
-            // retrieve bulk quote data
-            const bulkQuote = await this._cache.get(`bulkQuotes_${bulkPrepareRequest.bulkQuoteId}`);
-
-            if (!bulkQuote) {
-                // Check whether to allow transfers without a previous quote.
-                if (!this._allowTransferWithoutQuote) {
-                    throw new Error(`Corresponding bulk quotes not found for bulk transfers ${bulkPrepareRequest.bulkTransferId}`);
-                }
-            }
-
-            // create an index of individual quote results indexed by transactionId for faster lookups
-            const quoteResultsByTrxId = {};
-
-            if (bulkQuote && bulkQuote.mojaloopResponse && bulkQuote.mojaloopResponse.individualQuoteResults) {
-                for (const quoteResult of bulkQuote.mojaloopResponse.individualQuoteResults) {
-                    quoteResultsByTrxId[quoteResult.transactionId] = quoteResult;
-                }
-            }
-
-            // transfer fulfilments
-            const fulfilments = {};
-
-            // collect errors for each transfer
-            let individualTransferErrors = [];
-
-            // validate individual transfer
-            for (const transfer of bulkPrepareRequest.individualTransfers) {
-                // decode ilpPacked for this transfer to get transaction object
-                const transactionObject = this._ilp.getTransactionObject(transfer.ilpPacket);
-
-                // we use the transactionId from the decoded ilpPacked in the transfer to match a corresponding quote
-                const quote = quoteResultsByTrxId[transactionObject.transactionId] || null;
-
-                // calculate or retrieve fulfilments and conditions
-                let fulfilment = null;
-                let condition = null;
-
-                if (quote) {
-                    fulfilment = bulkQuote.fulfilments[quote.quoteId];
-                    condition = quote.condition;
-                }
-                else {
-                    fulfilment = this._ilp.calculateFulfil(transfer.ilpPacket);
-                    condition = this._ilp.calculateConditionFromFulfil(fulfilment);
-                }
-
-                fulfilments[transfer.transferId] = fulfilment;
-
-                // check incoming ILP matches our persisted values
-                if (this._checkIlp && (transfer.condition !== condition)) {
-                    const transferError = this._handleError(new Error(`ILP condition in bulk transfers prepare for ${transfer.transferId} does not match quote`));
-                    individualTransferErrors.push({ transferId: transfer.transferId, transferError });
-                }
-            }
-
-            if (bulkQuote && this._rejectTransfersOnExpiredQuotes) {
-                const now = new Date();
-                const expiration = new Date(bulkQuote.mojaloopResponse.expiration);
-                if (now > expiration) {
-                    // TODO: Verify and align with actual schema for bulk transfers error endpoint
-                    const error = Errors.MojaloopApiErrorObjectFromCode(Errors.MojaloopApiErrorCodes.QUOTE_EXPIRED);
-                    this._logger.error(`Error in prepareBulkTransfers: bulk quotes expired for bulk transfers ${bulkPrepareRequest.bulkTransferId}, system time=${now.toISOString()} > quote time=${expiration.toISOString()}`);
-                    return this._mojaloopRequests.putBulkTransfersError(bulkPrepareRequest.bulkTransferId, error, sourceFspId);
-                }
-            }
-
-            if (individualTransferErrors.length) {
-                // TODO: Verify and align with actual schema for bulk transfers error endpoint
-                const mojaloopErrorResponse = {
-                    bulkTransferState: 'REJECTED',
-                    // eslint-disable-next-line no-unused-vars
-                    individualTransferResults: individualTransferErrors.map(({ transferId, transferError }) => ({
-                        transferId,
-                        errorInformation: transferError,
-                    }))
-                };
-                this._logger.push({ ...individualTransferErrors }).log('Error in prepareBulkTransfers');
-                this._logger.push({ ...individualTransferErrors }).log(`Sending error response to ${sourceFspId}`);
-
-                return await this._mojaloopRequests.putBulkTransfersError(bulkPrepareRequest.transferId,
-                    mojaloopErrorResponse, sourceFspId);
-            }
-
-            // project the incoming bulk transfer prepare into an internal bulk transfer request
-            const internalForm = shared.mojaloopBulkPrepareToInternalBulkTransfer(bulkPrepareRequest, bulkQuote, this._ilp);
-
-            // make a call to the backend to inform it of the incoming bulk transfer
-            const response = await this._backendRequests.postBulkTransfers(internalForm);
-
-            if (!response) {
-                // make an error callback to the source fsp
-                return 'No response from backend';
-            }
-
-            this._logger.log(`Bulk transfer accepted by backend returning homeTransactionId: ${response.homeTransactionId} for mojaloop bulk transferId: ${bulkPrepareRequest.bulkTransferId}`);
-
-            // create a  mojaloop transfer fulfil response
-            const mojaloopResponse = {
-                completedTimestamp: new Date(),
-                bulkTransferState: 'COMMITTED',
-            };
-
-            if (response.individualTransferResults && response.individualTransferResults.length) {
-                // eslint-disable-next-line no-unused-vars
-                mojaloopResponse.individualTransferResults = response.individualTransferResults.map((transfer) => {
-                    return {
-                        transferId: transfer.transferId,
-                        fulfilment: fulfilments[transfer.transferId],
                         ...transfer.extensionList && {
                             extensionList: {
                                 extension: transfer.extensionList,
@@ -956,88 +674,8 @@
             if(e.res && e.res.data) {
                 mojaloopErrorCode = Errors.MojaloopApiErrorCodeFromCode(`${e.res.data.statusCode}`);
             }
->>>>>>> fec30bf3
-        }
-    }
-
-    /**
-    * Queries details of a bulk transfer
-    */
-    async getBulkTransfer(bulkTransferId, sourceFspId) {
-        try {
-            // make a call to the backend to get bulk transfer details
-            const response = await this._backendRequests.getBulkTransfers(bulkTransferId);
-
-            if (!response) {
-                return 'No response from backend';
-            }
-
-            let individualTransferResults = [];
-
-            for (const transfer of response.internalRequest.individualTransfers) {
-                const ilpPaymentData = {
-                    transferId: transfer.transferId,
-                    to: shared.internalPartyToMojaloopParty(transfer.to, transfer.to.fspId),
-                    amountType: transfer.amountType,
-                    currency: transfer.currency,
-                    amount: transfer.amount,
-                    transactionType: transfer.transactionType,
-                    note: transfer.note,
-                };
-                let fulfilment;
-                if (this._dfspId === transfer.to.fspId) {
-                    fulfilment = this._ilp.getResponseIlp(ilpPaymentData).fulfilment;
-                }
-                const transferResult = { transferId: transfer.transferId, fulfilment };
-                transfer.errorInformation && (transferResult.errorInformation = transfer.errorInformation);
-                transfer.extensionList && (transferResult.extensionList = transfer.extensionList);
-                individualTransferResults.push(transferResult);
-            }
-
-            // create a  mojaloop bulk transfer fulfil response
-            const mojaloopResponse = {
-                completedTimestamp: response.timestamp,
-                bulkTransferState: response.bulkTransferState,
-                individualTransferResults,
-                ...response.extensions && {
-                    extensionList: {
-                        extension: response.extensions,
-                    },
-                },
-            };
-
-            // make a callback to the source fsp with the bulk transfer fulfilments
-            return this._mojaloopRequests.putBulkTransfers(bulkTransferId, mojaloopResponse,
-                sourceFspId);
-        }
-        catch (err) {
-            this._logger.push({ err }).log('Error in getBulkTransfer');
-            const mojaloopError = await this._handleError(err);
-            this._logger.push({ mojaloopError }).log(`Sending error response to ${sourceFspId}`);
-            return this._mojaloopRequests.putBulkTransfersError(bulkTransferId,
-                mojaloopError, sourceFspId);
-        }
-    }
-
-    async _handleError(err) {
-        let mojaloopErrorCode = Errors.MojaloopApiErrorCodes.INTERNAL_SERVER_ERROR;
-        if (err instanceof HTTPResponseError) {
-            const e = err.getData();
-            if(e.res && (e.res.body || e.res.data)) {
-                if(e.res.body) {
-                    try {
-                        const bodyObj = JSON.parse(e.res.body);
-                        mojaloopErrorCode = Errors.MojaloopApiErrorCodeFromCode(`${bodyObj.statusCode}`);
-                    } catch(ex) {
-                        // do nothing
-                        this._logger.push({ ex }).log('Error parsing error message body as JSON');
-                    }
-        
-                } else if(e.res.data) {
-                    mojaloopErrorCode = Errors.MojaloopApiErrorCodeFromCode(`${e.res.data.statusCode}`);
-                }
-            }
-        }
+        }
+
         return new Errors.MojaloopFSPIOPError(err, null, null, mojaloopErrorCode).toApiErrorObject();
     }
 }
