/**************************************************************************
 *  (C) Copyright ModusBox Inc. 2019 - All rights reserved.               *
 *                                                                        *
 *  This file is made available under the terms of the license agreement  *
 *  specified in the corresponding source code repository.                *
 *                                                                        *
 *  ORIGINAL AUTHOR:                                                      *
 *       James Bush - james.bush@modusbox.com                             *
 **************************************************************************/

'use strict';

const util = require('util');
const uuidv4 = require('uuid/v4');
const StateMachine = require('javascript-state-machine');
const { Ilp, MojaloopRequests } = require('@mojaloop/sdk-standard-components');
const shared = require('@internal/shared');
const { BackendError } = require('./common');
const { getSpanTags } = require('@mojaloop/central-services-shared').Util.EventFramework;
const Enum = require('@mojaloop/central-services-shared').Enum;
const Metrics = require('@mojaloop/central-services-metrics');

const ASYNC_TIMEOUT_MILLS = 30000;

const transferStateEnum = {
    'WAITING_FOR_PARTY_ACEPTANCE': 'WAITING_FOR_PARTY_ACCEPTANCE',
    'WAITING_FOR_QUOTE_ACCEPTANCE': 'WAITING_FOR_QUOTE_ACCEPTANCE',
    'ERROR_OCCURED': 'ERROR_OCCURED',
    'COMPLETED': 'COMPLETED',
};


/**
 *  Models the state machine and operations required for performing an outbound transfer
 */
class OutboundTransfersModel {
    constructor(config) {
        this.cache = config.cache;
        this.logger = config.logger;
        this.span = config.span;
        this.ASYNC_TIMEOUT_MILLS = config.asyncTimeoutMillis || ASYNC_TIMEOUT_MILLS;
        this.dfspId = config.dfspId;
        this.expirySeconds = config.expirySeconds;
        this.rejectExpiredQuoteResponses = config.rejectExpiredQuoteResponses;
        this.rejectExpiredTransferFulfils = config.rejectExpiredTransferFulfils;
        this.autoAcceptQuotes = config.autoAcceptQuotes;
        this.autoAcceptParty = config.autoAcceptParty;
        this.useQuoteSourceFSPAsTransferPayeeFSP = config.useQuoteSourceFSPAsTransferPayeeFSP;
        this.checkIlp = config.checkIlp;

        this._requests = new MojaloopRequests({
            logger: this.logger,
            peerEndpoint: config.peerEndpoint,
            alsEndpoint: config.alsEndpoint,
            quotesEndpoint: config.quotesEndpoint,
            transfersEndpoint: config.transfersEndpoint,
            dfspId: config.dfspId,
            tls: config.tls,
            jwsSign: config.jwsSign,
            jwsSignPutParties: config.jwsSignPutParties,
            jwsSigningKey: config.jwsSigningKey,
            wso2Auth: config.wso2Auth
        });

        this.ilp = new Ilp({
            secret: config.ilpSecret
        });
    }


    /**
     * Initializes the internal state machine object
     */
    _initStateMachine (initState) {
        this.stateMachine = new StateMachine({
            init: initState,
            transitions: [
                { name: 'resolvePayee', from: 'start', to: 'payeeResolved' },
                { name: 'requestQuote', from: 'payeeResolved', to: 'quoteReceived' },
                { name: 'executeTransfer', from: 'quoteReceived', to: 'succeeded' },
                { name: 'error', from: '*', to: 'errored' },
            ],
            methods: {
                onTransition: this._handleTransition.bind(this),
                onAfterTransition: this._afterTransition.bind(this),
                onPendingTransition: (transition, from, to) => {
                    // allow transitions to 'error' state while other transitions are in progress
                    if(transition !== 'error') {
                        throw new Error(`Transition requested while another transition is in progress: ${transition} from: ${from} to: ${to}`);
                    }
                }
            }
        });

        return this.stateMachine[initState];
    }


    /**
     * Updates the internal state representation to reflect that of the state machine itself
     */
    _afterTransition() {
        this.logger.log(`State machine transitioned: ${this.data.currentState} -> ${this.stateMachine.state}`);
        this.data.currentState = this.stateMachine.state;
    }


    /**
     * Initializes the transfer model
     *
     * @param data {object} - The inbound API POST /transfers request body
     */
    async initialize(data) {
        this.data = data;

        // add a transferId if one is not present e.g. on first submission
        if(!this.data.hasOwnProperty('transferId')) {
            this.data.transferId = uuidv4();
        }

        // initialize the transfer state machine to its starting state
        if(!this.data.hasOwnProperty('currentState')) {
            this.data.currentState = 'start';
        }

        this._initStateMachine(this.data.currentState);
    }


    /**
     * Handles state machine transitions
     */
    async _handleTransition(lifecycle, ...args) {
        this.logger.log(`Transfer ${this.data.transferId} is transitioning from ${lifecycle.from} to ${lifecycle.to} in response to ${lifecycle.transition}`);

        switch(lifecycle.transition) {
            case 'init':
                // init, just allow the fsm to start
                return;

            case 'resolvePayee':
                // resolve the payee
                return this._resolvePayee();

            case 'requestQuote':
                // request a quote
                return this._requestQuote();

            case 'executeTransfer':
                // prepare a transfer and wait for fulfillment
                return this._executeTransfer();

            case 'error':
                this.logger.log(`State machine is erroring with error: ${util.inspect(args)}`);
                this.data.lastError = args[0] || new Error('unspecified error');
                break;

            default:
                throw new Error(`Unhandled state transition for transfer ${this.data.transferId}: ${util.inspect(args)}`);
        }
    }


    /**
     * Resolves the payee.
     * Starts the payee resolution process by sending a GET /parties request to the switch;
     * then waits for a notification from the cache that the payee has been resolved.
     */
    async _resolvePayee() {
        const histTimerEnd = Metrics.getHistogram(
            'outbound_resolve_payee',
            'Get participants details to complete a quote and get a completed transfer synchronously',
            ['success', 'fspId']
        ).startTimer();
        const payeeKey = `${this.data.to.idType}_${this.data.to.idValue}`;
        const resolvePayeeSpan = this.span.getChild('sdk_outbound_resolve_payee');
        resolvePayeeSpan.setTags(getSpanTags(Enum.Events.Event.Type.PARTY, Enum.Events.Event.Action.RESOLVE, payeeKey, this.dfspId, 'parties'));
        return new Promise(async (resolve, reject) => {
            // listen for resolution events on the payee idType and idValue
            const payeeKey = `${this.data.to.idType}_${this.data.to.idValue}`;

            // hook up a subscriber to handle response messages
            const subId = await this.cache.subscribe(payeeKey, (cn, msg, subId) => {
                try {
                    let payee = JSON.parse(msg);

                    if(payee.errorInformation) {
                        // this is an error response to our GET /parties request
                        const err = new BackendError(`Got an error response resolving party: ${util.inspect(payee)}`, 500);
                        err.mojaloopError = payee;

                        // cancel the timeout handler
                        clearTimeout(timeout);
                        histTimerEnd({ success: false });
                        resolvePayeeSpan.error(err);
                        resolvePayeeSpan.finish(err);
                        return reject(err);
                    }

                    if(!payee.party) {
                        // we should never get a non-error response without a party, but just in case...
                        // cancel the timeout handler
                        clearTimeout(timeout);
                        histTimerEnd({ success: false });
                        resolvePayeeSpan.error(`Resolved payee has no party object: ${util.inspect(payee)}`);
                        resolvePayeeSpan.finish(`Resolved payee has no party object: ${util.inspect(payee)}`);
                        return reject(new Error(`Resolved payee has no party object: ${util.inspect(payee)}`));
                    }

                    payee = payee.party;

                    // cancel the timeout handler
                    clearTimeout(timeout);

                    this.logger.push({ payee }).log('Payee resolved');

                    // stop listening for payee resolution messages
<<<<<<< HEAD
                    this.cache.unsubscribe(payeeKey, subId).then(() => {
                        // check we got the right payee and info we need
                        if(payee.partyIdInfo.partyIdType !== this.data.to.idType) {
                            const err = new Error(`Expecting resolved payee party IdType to be ${this.data.to.idType} but got ${payee.partyIdInfo.partyIdType}`);
                            histTimerEnd({ success: false });
                            resolvePayeeSpan.error(err.message);
                            resolvePayeeSpan.finish(err.message);
                            return reject(err);
                        }

                        if(payee.partyIdInfo.partyIdentifier !== this.data.to.idValue) {
                            const err = new Error(`Expecting resolved payee party identifier to be ${this.data.to.idValue} but got ${payee.partyIdInfo.partyIdentifier}`);
                            histTimerEnd({ success: false });
                            resolvePayeeSpan.error(err.message);
                            resolvePayeeSpan.finish(err.message);
                            return reject(err);
                        }

                        if(!payee.partyIdInfo.fspId) {
                            const err = new Error(`Expecting resolved payee party to have an FSPID: ${util.inspect(payee.partyIdInfo)}`);
                            histTimerEnd({ success: false });
                            resolvePayeeSpan.error(err.message);
                            resolvePayeeSpan.finish(err.message);
                            return reject(err);

                        }
=======
                    // no need to await for the unsubscribe to complete.
                    // we dont really care if the unsubscribe fails but we should log it regardless
                    this.cache.unsubscribe(payeeKey, subId).catch(e => {
                        this.logger.log(`Error unsubscribing (in callback) ${payeeKey} ${subId}: ${e.stack || util.inspect(e)}`);
                    });

                    // check we got the right payee and info we need
                    if(payee.partyIdInfo.partyIdType !== this.data.to.idType) {
                        const err = new Error(`Expecting resolved payee party IdType to be ${this.data.to.idType} but got ${payee.partyIdInfo.partyIdType}`);
                        return reject(err);
                    }

                    if(payee.partyIdInfo.partyIdentifier !== this.data.to.idValue) {
                        const err = new Error(`Expecting resolved payee party identifier to be ${this.data.to.idValue} but got ${payee.partyIdInfo.partyIdentifier}`);
                        return reject(err);
                    }
>>>>>>> d39fdffb

                    if(!payee.partyIdInfo.fspId) {
                        const err = new Error(`Expecting resolved payee party to have an FSPID: ${util.inspect(payee.partyIdInfo)}`);
                        return reject(err);
                    }

                    // now we got the payee, add the details to our data so we can use it
                    // in the quote request
                    this.data.to.fspId = payee.partyIdInfo.fspId;

                    if(payee.personalInfo) {
                        if(payee.personalInfo.complexName) {
                            this.data.to.firstName = payee.personalInfo.complexName.firstName || this.data.to.firstName;
                            this.data.to.middleName = payee.personalInfo.complexName.middleName || this.data.to.middleName;
                            this.data.to.lastName = payee.personalInfo.complexName.lastName || this.data.to.lastName;
                        }
<<<<<<< HEAD
                        histTimerEnd({ success: true });
                        resolvePayeeSpan.finish();
                        return resolve(payee);
                    });
=======
                        this.data.to.dateOfBirth = payee.personalInfo.dateOfBirth;
                    }

                    return resolve(payee);
>>>>>>> d39fdffb
                }
                catch(err) {
                    histTimerEnd({ success: false });
                    resolvePayeeSpan.error(err);
                    resolvePayeeSpan.finish(err);
                    return reject(err);
                }
            });

            // set up a timeout for the resolution
            const timeout = setTimeout(() => {
                const err = new BackendError(`Timeout resolving payee for transfer ${this.data.transferId}`, 504);

                // we dont really care if the unsubscribe fails but we should log it regardless
                this.cache.unsubscribe(payeeKey, subId).catch(e => {
                    this.logger.log(`Error unsubscribing (in timeout handler) ${payeeKey} ${subId}: ${e.stack || util.inspect(e)}`);
                });

                return reject(err);
            }, ASYNC_TIMEOUT_MILLS);

            // now we have a timeout handler and a cache subscriber hooked up we can fire off
            // a GET /parties request to the switch
            try {
                const res = await this._requests.getParties(this.data.to.idType, this.data.to.idValue, resolvePayeeSpan);
                this.logger.push({ peer: res }).log('Party lookup sent to peer');
                histTimerEnd({ success: true });
            }
            catch(err) {
                // cancel the timout and unsubscribe before rejecting the promise
                clearTimeout(timeout);

                // we dont really care if the unsubscribe fails but we should log it regardless
                this.cache.unsubscribe(payeeKey, subId).catch(e => {
                    this.logger.log(`Error unsubscribing ${payeeKey} ${subId}: ${e.stack || util.inspect(e)}`);
                });
<<<<<<< HEAD
                histTimerEnd({ success: false });
                await resolvePayeeSpan.error(err);
                await resolvePayeeSpan.finish(err);
=======

>>>>>>> d39fdffb
                return reject(err);
            }
        });
    }


    /**
     * Requests a quote
     * Starts the quote resolution process by sending a POST /quotes request to the switch;
     * then waits for a notification from the cache that the quote response has been received
     */
    async _requestQuote() {
        const histTimerEnd = Metrics.getHistogram(
            'outbound_request_quote',
            'Execute a quote built from the payee information',
            ['success', 'fspId']
        ).startTimer();
        const requestQuoteSpan = this.span.getChild('sdk_outbound_request_quote');
        return new Promise(async (resolve, reject) => {
            // create a quote request
            const quote = this._buildQuoteRequest();
            requestQuoteSpan.setTags(getSpanTags(Enum.Events.Event.Type.QUOTE, Enum.Events.Event.Action.REQUEST, quote.quoteId, this.dfspId, this.data.to.fspId));
            this.data.quoteId = quote.quoteId;

            // listen for events on the quoteId
            const quoteKey = `qt_${quote.quoteId}`;

            // hook up a subscriber to handle response messages
            const subId = await this.cache.subscribe(quoteKey, (cn, msg, subId) => {
                try {
                    let error;
                    let message = JSON.parse(msg);

                    if (message.type === 'quoteResponse') {
                        if (this.rejectExpiredQuoteResponses) {
                            const now = new Date().toISOString();
                            if (now > quote.expiration) {
                                const msg = 'Quote response missed expiry deadline';
                                error = new BackendError(msg, 504);
                                this.logger.error(`${msg}: system time=${now} > expiration time=${quote.expiration}`);
                            }
                        }
                    } else if (message.type === 'quoteResponseError') {
                        error = new BackendError(`Got an error response requesting quote: ${util.inspect(message.data)}`, 500);
                        error.mojaloopError = message.data;
                    }
                    else {
                        this.logger.push({ message }).log(`Ignoring cache notification for quote ${quoteKey}. Unknown message type ${message.type}.`);
                        histTimerEnd({ success: false });
                        requestQuoteSpan.error(`Ignoring cache notification for quote ${quoteKey}. Unknown message type ${message.type}.`);
                        requestQuoteSpan.finish(`Ignoring cache notification for quote ${quoteKey}. Unknown message type ${message.type}.`);
                        return;
                    }

                    // cancel the timeout handler
                    clearTimeout(timeout);

                    // stop listening for payee resolution messages
<<<<<<< HEAD
                    this.cache.unsubscribe(quoteKey, subId).then(() => {
                        if (error) {
                            histTimerEnd({ success: false });
                            requestQuoteSpan.error(error);
                            requestQuoteSpan.finish(error);
                            return reject(error);
                        }
=======
                    // no need to await for the unsubscribe to complete.
                    // we dont really care if the unsubscribe fails but we should log it regardless
                    this.cache.unsubscribe(quoteKey, subId).catch(e => {
                        this.logger.log(`Error unsubscribing (in callback) ${quoteKey} ${subId}: ${e.stack || util.inspect(e)}`);
                    });
>>>>>>> d39fdffb

                    if (error) {
                        return reject(error);
                    }

<<<<<<< HEAD
                        this.data.quoteResponse = quoteResponseBody;
                        this.data.quoteResponseSource = quoteResponseHeaders['fspiop-source'];
                        histTimerEnd({ success: true });
                        requestQuoteSpan.finish();
                        return resolve(quote);
                    });
=======
                    const quoteResponseBody = message.data;
                    const quoteResponseHeaders = message.headers;
                    this.logger.push({ quoteResponseBody }).log('Quote response received');

                    this.data.quoteResponse = quoteResponseBody;
                    this.data.quoteResponseSource = quoteResponseHeaders['fspiop-source'];

                    return resolve(quote);
>>>>>>> d39fdffb
                }
                catch(err) {
                    requestQuoteSpan.error(err);
                    requestQuoteSpan.finish(err);
                    histTimerEnd({ success: false });
                    return reject(err);
                }
            });

            // set up a timeout for the request
            const timeout = setTimeout(() => {
                const err = new BackendError(`Timeout requesting quote for transfer ${this.data.transferId}`, 504);

                // we dont really care if the unsubscribe fails but we should log it regardless
                this.cache.unsubscribe(quoteKey, subId).catch(e => {
                    this.logger.log(`Error unsubscribing (in timeout handler) ${quoteKey} ${subId}: ${e.stack || util.inspect(e)}`);
                });

                return reject(err);
            }, ASYNC_TIMEOUT_MILLS);

            // now we have a timeout handler and a cache subscriber hooked up we can fire off
            // a POST /quotes request to the switch
            try {
                const res = await this._requests.postQuotes(quote, this.data.to.fspId, requestQuoteSpan);
                this.logger.push({ res }).log('Quote request sent to peer');
                histTimerEnd({ success: true });
            } catch(err) {
                // cancel the timout and unsubscribe before rejecting the promise
                clearTimeout(timeout);

                // we dont really care if the unsubscribe fails but we should log it regardless
                this.cache.unsubscribe(quoteKey, subId).catch(e => {
                    this.logger.log(`Error unsubscribing (in error handler) ${quoteKey} ${subId}: ${e.stack || util.inspect(e)}`);
                });
<<<<<<< HEAD
                histTimerEnd({ success: false });
                await requestQuoteSpan.error(err);
                await requestQuoteSpan.finish(err);
=======

>>>>>>> d39fdffb
                return reject(err);
            }
        });
    }


    /**
     * Constructs a quote request payload based on current state
     *
     * @returns {object} - the quote request object
     */
    _buildQuoteRequest() {
        let quote = {
            quoteId: uuidv4(),
            transactionId: this.data.transferId,
            amountType: this.data.amountType,
            amount: {
                currency: this.data.currency,
                amount: this.data.amount
            },
            expiration: this._getExpirationTimestamp()
        };

        quote.payer = shared.internalPartyToMojaloopParty(this.data.from, this.dfspId);
        quote.payee = shared.internalPartyToMojaloopParty(this.data.to, this.data.to.fspId);

        quote.transactionType = {
            scenario: this.data.transactionType,
            // TODO: support payee initiated txns?
            initiator: 'PAYER',
            // TODO: defaulting to CONSUMER initiator type should
            // be replaced with a required element on the incoming
            // API request
            initiatorType: this.data.from.type || 'CONSUMER'
        };

        // geocode
        // note
        if(this.data.note) {
            quote.note = this.data.note;
        }

        // add extensionList if provided
        if(this.data.quoteRequestExtensions && this.data.quoteRequestExtensions.length > 0) {
            quote.extensionList = {
                extension: this.data.quoteRequestExtensions
            };
        }

        return quote;
    }


    /**
     * Executes a transfer
     * Starts the transfer process by sending a POST /transfers (prepare) request to the switch;
     * then waits for a notification from the cache that the transfer has been fulfilled
     */
    async _executeTransfer() {
        const histTimerEnd = Metrics.getHistogram(
            'outbound_execute_transfers',
            'Execute a transfer built from the quote and payee information',
            ['success', 'fspId']
        ).startTimer();
        const executeTransferSpan = this.span.getChild('sdk_outbound_execute_transfers');
        const prepare = this._buildTransferPrepare();
        executeTransferSpan.setTags(getSpanTags(Enum.Events.Event.Type.TRANSFER, Enum.Events.Event.Action.INITIATE, prepare.transferId, this.dfspId, this.data.quoteResponseSource));
        return new Promise(async (resolve, reject) => {
            // create a transfer prepare request
            const prepare = this._buildTransferPrepare();

            // listen for events on the transferId
            const transferKey = `tf_${this.data.transferId}`;

            const subId = await this.cache.subscribe(transferKey, async (cn, msg, subId) => {
                try {
                    let error;
                    let message = JSON.parse(msg);

                    if (message.type === 'transferFulfil') {
                        if (this.rejectExpiredTransferFulfils) {
                            const now = new Date().toISOString();
                            if (now > prepare.expiration) {
                                const msg = 'Transfer fulfil missed expiry deadline';
                                this.logger.error(`${msg}: system time=${now} > expiration=${prepare.expiration}`);
                                error = new BackendError(msg, 504);
                            }
                        }
                    } else if (message.type === 'transferError') {
                        error = new BackendError(`Got an error response preparing transfer: ${util.inspect(message.data)}`, 500);
                        error.mojaloopError = message.data;
                    } else {
                        this.logger.push({ message }).log(`Ignoring cache notification for transfer ${transferKey}. Unknown message type ${message.type}.`);
                        histTimerEnd({ success: false });
                        await executeTransferSpan.error(`Ignoring cache notification for transfer ${transferKey}. Unknown message type ${message.type}.`);
                        await executeTransferSpan.finish(`Ignoring cache notification for transfer ${transferKey}. Unknown message type ${message.type}.`);
                        return;
                    }

                    // cancel the timeout handler
                    clearTimeout(timeout);

                    // stop listening for transfer fulfil messages
<<<<<<< HEAD
                    this.cache.unsubscribe(transferKey, subId).then(() => {
                        if (error) {
                            histTimerEnd({ success: false });
                            executeTransferSpan.error(error);
                            executeTransferSpan.finish(error);
                            return reject(error);
                        }
=======
                    this.cache.unsubscribe(transferKey, subId).catch(e => {
                        this.logger.log(`Error unsubscribing (in callback) ${transferKey} ${subId}: ${e.stack || util.inspect(e)}`);
                    });
>>>>>>> d39fdffb

                    if (error) {
                        return reject(error);
                    }

<<<<<<< HEAD
                        if(this.checkIlp && !this.ilp.validateFulfil(fulfil.fulfilment, this.data.quoteResponse.condition)) {
                            histTimerEnd({ success: false });
                            throw new Error('Invalid fulfilment received from peer DFSP.');
                        }
                        histTimerEnd({ success: true });
                        executeTransferSpan.finish();
                        return resolve(fulfil);
                    });
=======
                    const fulfil = message.data;
                    this.logger.push({ fulfil }).log('Transfer fulfil received');
                    this.data.fulfil = fulfil;

                    if(this.checkIlp && !this.ilp.validateFulfil(fulfil.fulfilment, this.data.quoteResponse.condition)) {
                        throw new Error('Invalid fulfilment received from peer DFSP.');
                    }

                    return resolve(fulfil);
>>>>>>> d39fdffb
                }
                catch(err) {
                    histTimerEnd({ success: false });
                    await executeTransferSpan.error(err);
                    await executeTransferSpan.finish(err);
                    return reject(err);
                }
            });

            // set up a timeout for the request
            const timeout = setTimeout(() => {
                const err = new BackendError(`Timeout waiting for fulfil for transfer ${this.data.transferId}`, 504);

                // we dont really care if the unsubscribe fails but we should log it regardless
                this.cache.unsubscribe(transferKey, subId).catch(e => {
                    this.logger.log(`Error unsubscribing (in timeout handler) ${transferKey} ${subId}: ${e.stack || util.inspect(e)}`);
                });

                return reject(err);
            }, ASYNC_TIMEOUT_MILLS);

            // now we have a timeout handler and a cache subscriber hooked up we can fire off
            // a POST /transfers request to the switch
            try {
                const res = await this._requests.postTransfers(prepare, this.data.quoteResponseSource, executeTransferSpan);
                this.logger.push({ res }).log('Transfer prepare sent to peer');
                histTimerEnd({ success: true });
            }
            catch(err) {
                // cancel the timout and unsubscribe before rejecting the promise
                clearTimeout(timeout);

                // we dont really care if the unsubscribe fails but we should log it regardless
                this.cache.unsubscribe(transferKey, subId).catch(e => {
                    this.logger.log(`Error unsubscribing (in error handler) ${transferKey} ${subId}: ${e.stack || util.inspect(e)}`);
                });
<<<<<<< HEAD
                histTimerEnd({ success: false });
                await executeTransferSpan.error(err);
                await executeTransferSpan.finish(err);
=======

>>>>>>> d39fdffb
                return reject(err);
            }
        });
    }


    /**
     * Builds a transfer prepare payload from current state
     *
     * @returns {object} - the transfer prepare payload
     */
    _buildTransferPrepare() {
        let prepare = {
            transferId: this.data.transferId,
            payeeFsp: this.data.to.fspId,
            payerFsp: this.dfspId,
            amount: {
                // We use the transfer currency and amount specified in the quote response
                // rather than the original request. In Forex cases we may have requested
                // a RECEIVE amount in a currency we cannot send. FXP should always give us
                // a quote response with transferAmount in the correct currency.
                currency: this.data.quoteResponse.transferAmount.currency,
                amount: this.data.quoteResponse.transferAmount.amount
            },
            ilpPacket: this.data.quoteResponse.ilpPacket,
            condition: this.data.quoteResponse.condition,
            expiration: this._getExpirationTimestamp()
        };

        if(this.useQuoteSourceFSPAsTransferPayeeFSP) {
            prepare.payeeFsp = this.data.quoteResponseSource;
        }

        // add extensions list if provided
        if(this.data.transferRequestExtensions && this.data.transferRequestExtensions.length > 0) {
            prepare.extensionList = {
                extension: this.data.transferRequestExtensions
            };
        }

        return prepare;
    }


    /**
     * Returns an ISO-8601 format timestamp n-seconds in the future for expiration of a transfers API object,
     * where n is equal to our config setting "expirySeconds"
     *
     * @returns {string} - ISO-8601 format future expiration timestamp
     */
    _getExpirationTimestamp() {
        let now = new Date();
        return new Date(now.getTime() + (this.expirySeconds * 1000)).toISOString();
    }


    /**
     * Returns an object representing the final state of the transfer suitable for the outbound API
     *
     * @returns {object} - Response representing the result of the transfer process
     */
    getResponse() {
        // we want to project some of our internal state into a more useful
        // representation to return to the SDK API consumer
        let resp = { ...this.data };

        switch(this.data.currentState) {
            case 'payeeResolved':
                resp.currentState = transferStateEnum.WAITING_FOR_PARTY_ACEPTANCE;
                break;

            case 'quoteReceived':
                resp.currentState = transferStateEnum.WAITING_FOR_QUOTE_ACCEPTANCE;
                break;

            case 'succeeded':
                resp.currentState = transferStateEnum.COMPLETED;
                break;

            case 'errored':
                resp.currentState = transferStateEnum.ERROR_OCCURED;
                break;

            default:
                this.logger.log(`Transfer model response being returned from an unexpected state: ${this.data.currentState}. Returning ERROR_OCCURED state`);
                resp.currentState = transferStateEnum.ERROR_OCCURED;
                break;
        }

        return resp;
    }


    /**
     * Persists the model state to cache for reinstantiation at a later point
     */
    async _save() {
        try {
            this.data.currentState = this.stateMachine.state;
            const res = await this.cache.set(`transferModel_${this.data.transferId}`, this.data);
            this.logger.push({ res }).log('Persisted transfer model in cache');
        }
        catch(err) {
            this.logger.push({ err }).log('Error saving transfer model');
            throw err;
        }
    }


    /**
     * Loads a transfer model from cache for resumption of the transfer process
     *
     * @param transferId {string} - UUID transferId of the model to load from cache
     */
    async load(transferId) {
        try {
            const data = await this.cache.get(`transferModel_${transferId}`);
            if(!data) {
                throw new Error(`No cached data found for transferId: ${transferId}`);
            }
            await this.initialize(data);
            this.logger.push({ cache: this.data }).log('Transfer model loaded from cached state');
        }
        catch(err) {
            this.logger.push({ err }).log('Error loading transfer model');
            throw err;
        }
    }


    /**
     * Returns a promise that resolves when the state machine has reached a terminal state
     */
    async run() {
        try {
            // run transitions based on incoming state
            switch(this.data.currentState) {
                case 'start':
                    // next transition is to resolvePayee
                    await this.stateMachine.resolvePayee();
                    this.logger.log(`Payee resolved for transfer ${this.data.transferId}`);
                    if(this.stateMachine.state === 'payeeResolved' && !this.autoAcceptParty) {
                        //we break execution here and return the resolved party details to allow asynchronous accept or reject
                        //of the resolved party
                        await this._save();
                        return this.getResponse();
                    }
                    break;

                case 'payeeResolved':
                    // next transition is to requestQuote
                    await this.stateMachine.requestQuote();
                    this.logger.log(`Quote received for transfer ${this.data.transferId}`);
                    if(this.stateMachine.state === 'quoteReceived' && !this.autoAcceptQuotes) {
                        //we break execution here and return the quote response details to allow asynchronous accept or reject
                        //of the quote
                        await this._save();
                        return this.getResponse();
                    }
                    break;

                case 'quoteReceived':
                    // next transition is executeTransfer
                    await this.stateMachine.executeTransfer();
                    this.logger.log(`Transfer ${this.data.transferId} has been completed`);
                    break;

                case 'succeeded':
                    // all steps complete so return
                    this.logger.log('Transfer completed successfully');
                    await this._save();
                    return this.getResponse();

                case 'errored':
                    // stopped in errored state
                    this.logger.log('State machine in errored state');
                    return;
            }

            // now call ourslves recursively to deal with the next transition
            this.logger.log(`Transfer model state machine transition completed in state: ${this.stateMachine.state}. Recusring to handle next transition.`);
            return this.run();
        }
        catch(err) {
            this.logger.log(`Error running transfer model: ${util.inspect(err)}`);

            // as this function is recursive, we dont want to error the state machine multiple times
            if(this.data.currentState !== 'errored') {
                // err should not have a transferState property here!
                if(err.transferState) {
                    this.logger.log(`State machine is broken: ${util.inspect(err)}`);
                }
                // transition to errored state
                await this.stateMachine.error(err);

                // avoid circular ref between transferState.lastError and err
                err.transferState = JSON.parse(JSON.stringify(this.getResponse()));
            }
            throw err;
        }
    }
}


module.exports = OutboundTransfersModel;<|MERGE_RESOLUTION|>--- conflicted
+++ resolved
@@ -215,54 +215,33 @@
                     this.logger.push({ payee }).log('Payee resolved');
 
                     // stop listening for payee resolution messages
-<<<<<<< HEAD
-                    this.cache.unsubscribe(payeeKey, subId).then(() => {
-                        // check we got the right payee and info we need
-                        if(payee.partyIdInfo.partyIdType !== this.data.to.idType) {
-                            const err = new Error(`Expecting resolved payee party IdType to be ${this.data.to.idType} but got ${payee.partyIdInfo.partyIdType}`);
-                            histTimerEnd({ success: false });
-                            resolvePayeeSpan.error(err.message);
-                            resolvePayeeSpan.finish(err.message);
-                            return reject(err);
-                        }
-
-                        if(payee.partyIdInfo.partyIdentifier !== this.data.to.idValue) {
-                            const err = new Error(`Expecting resolved payee party identifier to be ${this.data.to.idValue} but got ${payee.partyIdInfo.partyIdentifier}`);
-                            histTimerEnd({ success: false });
-                            resolvePayeeSpan.error(err.message);
-                            resolvePayeeSpan.finish(err.message);
-                            return reject(err);
-                        }
-
-                        if(!payee.partyIdInfo.fspId) {
-                            const err = new Error(`Expecting resolved payee party to have an FSPID: ${util.inspect(payee.partyIdInfo)}`);
-                            histTimerEnd({ success: false });
-                            resolvePayeeSpan.error(err.message);
-                            resolvePayeeSpan.finish(err.message);
-                            return reject(err);
-
-                        }
-=======
                     // no need to await for the unsubscribe to complete.
                     // we dont really care if the unsubscribe fails but we should log it regardless
                     this.cache.unsubscribe(payeeKey, subId).catch(e => {
                         this.logger.log(`Error unsubscribing (in callback) ${payeeKey} ${subId}: ${e.stack || util.inspect(e)}`);
                     });
-
                     // check we got the right payee and info we need
                     if(payee.partyIdInfo.partyIdType !== this.data.to.idType) {
                         const err = new Error(`Expecting resolved payee party IdType to be ${this.data.to.idType} but got ${payee.partyIdInfo.partyIdType}`);
+                        histTimerEnd({ success: false });
+                        resolvePayeeSpan.error(err.message);
+                        resolvePayeeSpan.finish(err.message);
                         return reject(err);
                     }
 
                     if(payee.partyIdInfo.partyIdentifier !== this.data.to.idValue) {
                         const err = new Error(`Expecting resolved payee party identifier to be ${this.data.to.idValue} but got ${payee.partyIdInfo.partyIdentifier}`);
+                        histTimerEnd({ success: false });
+                        resolvePayeeSpan.error(err.message);
+                        resolvePayeeSpan.finish(err.message);
                         return reject(err);
                     }
->>>>>>> d39fdffb
 
                     if(!payee.partyIdInfo.fspId) {
                         const err = new Error(`Expecting resolved payee party to have an FSPID: ${util.inspect(payee.partyIdInfo)}`);
+                        histTimerEnd({ success: false });
+                        resolvePayeeSpan.error(err.message);
+                        resolvePayeeSpan.finish(err.message);
                         return reject(err);
                     }
 
@@ -276,17 +255,13 @@
                             this.data.to.middleName = payee.personalInfo.complexName.middleName || this.data.to.middleName;
                             this.data.to.lastName = payee.personalInfo.complexName.lastName || this.data.to.lastName;
                         }
-<<<<<<< HEAD
-                        histTimerEnd({ success: true });
-                        resolvePayeeSpan.finish();
-                        return resolve(payee);
-                    });
-=======
                         this.data.to.dateOfBirth = payee.personalInfo.dateOfBirth;
                     }
 
+                    
+                    histTimerEnd({ success: true });
+                    resolvePayeeSpan.finish();
                     return resolve(payee);
->>>>>>> d39fdffb
                 }
                 catch(err) {
                     histTimerEnd({ success: false });
@@ -323,13 +298,9 @@
                 this.cache.unsubscribe(payeeKey, subId).catch(e => {
                     this.logger.log(`Error unsubscribing ${payeeKey} ${subId}: ${e.stack || util.inspect(e)}`);
                 });
-<<<<<<< HEAD
                 histTimerEnd({ success: false });
                 await resolvePayeeSpan.error(err);
                 await resolvePayeeSpan.finish(err);
-=======
-
->>>>>>> d39fdffb
                 return reject(err);
             }
         });
@@ -388,43 +359,29 @@
                     clearTimeout(timeout);
 
                     // stop listening for payee resolution messages
-<<<<<<< HEAD
-                    this.cache.unsubscribe(quoteKey, subId).then(() => {
-                        if (error) {
-                            histTimerEnd({ success: false });
-                            requestQuoteSpan.error(error);
-                            requestQuoteSpan.finish(error);
-                            return reject(error);
-                        }
-=======
                     // no need to await for the unsubscribe to complete.
                     // we dont really care if the unsubscribe fails but we should log it regardless
                     this.cache.unsubscribe(quoteKey, subId).catch(e => {
                         this.logger.log(`Error unsubscribing (in callback) ${quoteKey} ${subId}: ${e.stack || util.inspect(e)}`);
                     });
->>>>>>> d39fdffb
 
                     if (error) {
+                        
+                        histTimerEnd({ success: false });
+                        requestQuoteSpan.error(error);
+                        requestQuoteSpan.finish(error);
                         return reject(error);
                     }
 
-<<<<<<< HEAD
-                        this.data.quoteResponse = quoteResponseBody;
-                        this.data.quoteResponseSource = quoteResponseHeaders['fspiop-source'];
-                        histTimerEnd({ success: true });
-                        requestQuoteSpan.finish();
-                        return resolve(quote);
-                    });
-=======
                     const quoteResponseBody = message.data;
                     const quoteResponseHeaders = message.headers;
                     this.logger.push({ quoteResponseBody }).log('Quote response received');
 
                     this.data.quoteResponse = quoteResponseBody;
                     this.data.quoteResponseSource = quoteResponseHeaders['fspiop-source'];
-
+                    histTimerEnd({ success: true });
+                    requestQuoteSpan.finish();
                     return resolve(quote);
->>>>>>> d39fdffb
                 }
                 catch(err) {
                     requestQuoteSpan.error(err);
@@ -460,13 +417,9 @@
                 this.cache.unsubscribe(quoteKey, subId).catch(e => {
                     this.logger.log(`Error unsubscribing (in error handler) ${quoteKey} ${subId}: ${e.stack || util.inspect(e)}`);
                 });
-<<<<<<< HEAD
                 histTimerEnd({ success: false });
                 await requestQuoteSpan.error(err);
                 await requestQuoteSpan.finish(err);
-=======
-
->>>>>>> d39fdffb
                 return reject(err);
             }
         });
@@ -570,44 +523,29 @@
                     clearTimeout(timeout);
 
                     // stop listening for transfer fulfil messages
-<<<<<<< HEAD
-                    this.cache.unsubscribe(transferKey, subId).then(() => {
-                        if (error) {
-                            histTimerEnd({ success: false });
-                            executeTransferSpan.error(error);
-                            executeTransferSpan.finish(error);
-                            return reject(error);
-                        }
-=======
                     this.cache.unsubscribe(transferKey, subId).catch(e => {
                         this.logger.log(`Error unsubscribing (in callback) ${transferKey} ${subId}: ${e.stack || util.inspect(e)}`);
                     });
->>>>>>> d39fdffb
 
                     if (error) {
+                        histTimerEnd({ success: false });
+                        executeTransferSpan.error(error);
+                        executeTransferSpan.finish(error);
                         return reject(error);
                     }
 
-<<<<<<< HEAD
-                        if(this.checkIlp && !this.ilp.validateFulfil(fulfil.fulfilment, this.data.quoteResponse.condition)) {
-                            histTimerEnd({ success: false });
-                            throw new Error('Invalid fulfilment received from peer DFSP.');
-                        }
-                        histTimerEnd({ success: true });
-                        executeTransferSpan.finish();
-                        return resolve(fulfil);
-                    });
-=======
                     const fulfil = message.data;
                     this.logger.push({ fulfil }).log('Transfer fulfil received');
                     this.data.fulfil = fulfil;
 
                     if(this.checkIlp && !this.ilp.validateFulfil(fulfil.fulfilment, this.data.quoteResponse.condition)) {
-                        throw new Error('Invalid fulfilment received from peer DFSP.');
-                    }
-
+                            histTimerEnd({ success: false });
+                            throw new Error('Invalid fulfilment received from peer DFSP.');
+                    }
+
+                    histTimerEnd({ success: true });
+                    executeTransferSpan.finish();
                     return resolve(fulfil);
->>>>>>> d39fdffb
                 }
                 catch(err) {
                     histTimerEnd({ success: false });
@@ -644,13 +582,6 @@
                 this.cache.unsubscribe(transferKey, subId).catch(e => {
                     this.logger.log(`Error unsubscribing (in error handler) ${transferKey} ${subId}: ${e.stack || util.inspect(e)}`);
                 });
-<<<<<<< HEAD
-                histTimerEnd({ success: false });
-                await executeTransferSpan.error(err);
-                await executeTransferSpan.finish(err);
-=======
-
->>>>>>> d39fdffb
                 return reject(err);
             }
         });
