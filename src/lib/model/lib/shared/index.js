--- conflicted
+++ resolved
@@ -24,11 +24,7 @@
             partySubIdOrType: internal.idSubValue,
             fspId: fspId
         }
-<<<<<<< HEAD
-    };    
-=======
-    };
->>>>>>> fec30bf3
+    };
     if (internal.extensionList) {
         party.partyIdInfo.extensionList = {
             extension: internal.extensionList
@@ -444,20 +440,14 @@
             bulkTransferId: external.bulkTransferId,
             individualTransfers: external.individualTransfers.map((transfer) => ({
                 transferId: transfer.transferId,
-<<<<<<< HEAD
-                currency: transfer.amount.currency,
-                amount: transfer.amount.amount,
-=======
                 currency: transfer.transferAmount.currency,
                 amount: transfer.transferAmount.amount,
->>>>>>> fec30bf3
             }))
         };
     }
 
     return internal;
 };
-<<<<<<< HEAD
 /**
  * Converts a mojaloop authorizationsReq data to internal form
  *
@@ -488,8 +478,6 @@
     };
     return external;
 };
-=======
->>>>>>> fec30bf3
 
 module.exports = {
     internalPartyToMojaloopParty,
@@ -500,11 +488,8 @@
     mojaloopQuoteRequestToInternal,
     mojaloopPrepareToInternalTransfer,
     mojaloopTransactionRequestToInternal,
-<<<<<<< HEAD
     mojaloopAuthorizationsReqToInternal,
     internalAuthorizationsResponseToMojaloop,
-=======
->>>>>>> fec30bf3
     mojaloopBulkQuotesRequestToInternal,
     internalBulkQuotesResponseToMojaloop,
     mojaloopBulkPrepareToInternalBulkTransfer,
