openapi: 3.0.0
info:
  version: '1.1'
  title: Open API for FSP Interoperability (FSPIOP)
  description: >-
    Based on API Definition.docx updated on 2020-05-19 Version 1.1. Note - The API supports a maximum size of 65536 bytes (64 Kilobytes) in the HTTP header.
    API supports a maximum size of 65536 bytes (64 Kilobytes) in the HTTP
    header.
  license:
    name: Open API for FSP Interoperability (FSPIOP)
paths:
  '/participants/{ID}/error':
    put:
      description: >-
        If there is an error during FSP information creation in the server, the
        error callback PUT /participants//error is used. The in the URI should
        contain the requestId that was used for the creation of the participant
        information.
      summary: ParticipantsByIDAndError
      tags:
        - participants
      operationId: ParticipantsByIDAndError
      parameters:
        - $ref: '#/components/parameters/ID'
        - $ref: '#/components/parameters/Content-Length'
        - $ref: '#/components/parameters/Content-Type'
        - $ref: '#/components/parameters/Date'
        - $ref: '#/components/parameters/X-Forwarded-For'
        - $ref: '#/components/parameters/FSPIOP-Source'
        - $ref: '#/components/parameters/FSPIOP-Destination'
        - $ref: '#/components/parameters/FSPIOP-Encryption'
        - $ref: '#/components/parameters/FSPIOP-Signature'
        - $ref: '#/components/parameters/FSPIOP-URI'
        - $ref: '#/components/parameters/FSPIOP-HTTP-Method'
      x-examples:
        application/json:
          errorInformation:
            errorCode: '5100'
            errorDescription: This is an error description
            extensionList:
              extension:
                - key: errorDescription
                  value: This is a more detailed error description
                - key: errorDescription
                  value: This is a more detailed error description
      responses:
        '200':
          $ref: '#/components/responses/Response200'
        '400':
          $ref: '#/components/responses/ErrorResponse400'
        '401':
          $ref: '#/components/responses/ErrorResponse401'
        '403':
          $ref: '#/components/responses/ErrorResponse403'
        '404':
          $ref: '#/components/responses/ErrorResponse404'
        '405':
          $ref: '#/components/responses/ErrorResponse405'
        '406':
          $ref: '#/components/responses/ErrorResponse406'
        '501':
          $ref: '#/components/responses/ErrorResponse501'
        '503':
          $ref: '#/components/responses/ErrorResponse503'
      requestBody:
        $ref: '#/components/requestBodies/ErrorInformationObject'
  '/participants/{ID}':
    put:
      description: >-
        The callback PUT /participants/ is used to inform the client of the
        result of the creation of the provided list of identities.
      summary: ParticipantsByID
      tags:
        - participants
      operationId: ParticipantsByIDPut
      parameters:
        - $ref: '#/components/parameters/ID'
        - $ref: '#/components/parameters/Content-Length'
        - $ref: '#/components/parameters/Content-Type'
        - $ref: '#/components/parameters/Date'
        - $ref: '#/components/parameters/X-Forwarded-For'
        - $ref: '#/components/parameters/FSPIOP-Source'
        - $ref: '#/components/parameters/FSPIOP-Destination'
        - $ref: '#/components/parameters/FSPIOP-Encryption'
        - $ref: '#/components/parameters/FSPIOP-Signature'
        - $ref: '#/components/parameters/FSPIOP-URI'
        - $ref: '#/components/parameters/FSPIOP-HTTP-Method'
      x-examples:
        application/json:
          partyList:
            - partyId:
                partyIdType: PERSONAL_ID
                partyIdentifier: personal_id
            - partyId:
                partyIdType: PERSONAL_ID
                partyIdentifier: personal_id
          currency: USD
      responses:
        '200':
          $ref: '#/components/responses/Response200'
        '400':
          $ref: '#/components/responses/ErrorResponse400'
        '401':
          $ref: '#/components/responses/ErrorResponse401'
        '403':
          $ref: '#/components/responses/ErrorResponse403'
        '404':
          $ref: '#/components/responses/ErrorResponse404'
        '405':
          $ref: '#/components/responses/ErrorResponse405'
        '406':
          $ref: '#/components/responses/ErrorResponse406'
        '501':
          $ref: '#/components/responses/ErrorResponse501'
        '503':
          $ref: '#/components/responses/ErrorResponse503'
      requestBody:
        content:
          application/json:
            schema:
              $ref: '#/components/schemas/ParticipantsIDPutResponse'
        required: true
  '/participants/{Type}/{ID}/error':
    put:
      description: >-
        If the server is unable to find, create or delete the associated FSP of
        the provided identity, or another processing error occurred, the error
        callback PUT /participants///error (or PUT /participants////error) is
        used.
      summary: ParticipantsErrorByTypeAndID
      tags:
        - participants
      operationId: ParticipantsErrorByTypeAndID
      parameters:
        - $ref: '#/components/parameters/Type'
        - $ref: '#/components/parameters/ID'
        - $ref: '#/components/parameters/Content-Length'
        - $ref: '#/components/parameters/Content-Type'
        - $ref: '#/components/parameters/Date'
        - $ref: '#/components/parameters/X-Forwarded-For'
        - $ref: '#/components/parameters/FSPIOP-Source'
        - $ref: '#/components/parameters/FSPIOP-Destination'
        - $ref: '#/components/parameters/FSPIOP-Encryption'
        - $ref: '#/components/parameters/FSPIOP-Signature'
        - $ref: '#/components/parameters/FSPIOP-URI'
        - $ref: '#/components/parameters/FSPIOP-HTTP-Method'
      x-examples:
        application/json:
          errorInformation:
            errorCode: '5100'
            errorDescription: This is an error description
            extensionList:
              extension:
                - key: errorDescription
                  value: This is a more detailed error description
                - key: errorDescription
                  value: This is a more detailed error description
      responses:
        '200':
          $ref: '#/components/responses/Response200'
        '400':
          $ref: '#/components/responses/ErrorResponse400'
        '401':
          $ref: '#/components/responses/ErrorResponse401'
        '403':
          $ref: '#/components/responses/ErrorResponse403'
        '404':
          $ref: '#/components/responses/ErrorResponse404'
        '405':
          $ref: '#/components/responses/ErrorResponse405'
        '406':
          $ref: '#/components/responses/ErrorResponse406'
        '501':
          $ref: '#/components/responses/ErrorResponse501'
        '503':
          $ref: '#/components/responses/ErrorResponse503'
      requestBody:
        $ref: '#/components/requestBodies/ErrorInformationObject'
  '/participants/{Type}/{ID}/{SubId}/error':
    put:
      description: >-
        If the server is unable to find, create or delete the associated FSP of
        the provided identity, or another processing error occurred, the error
        callback PUT /participants///error (or PUT /participants////error) is
        used.
      summary: ParticipantsSubIdErrorByTypeAndID
      tags:
        - participants
      operationId: ParticipantsSubIdErrorByTypeAndID
      parameters:
        - $ref: '#/components/parameters/Type'
        - $ref: '#/components/parameters/ID'
        - $ref: '#/components/parameters/SubId'
        - $ref: '#/components/parameters/Content-Length'
        - $ref: '#/components/parameters/Content-Type'
        - $ref: '#/components/parameters/Date'
        - $ref: '#/components/parameters/X-Forwarded-For'
        - $ref: '#/components/parameters/FSPIOP-Source'
        - $ref: '#/components/parameters/FSPIOP-Destination'
        - $ref: '#/components/parameters/FSPIOP-Encryption'
        - $ref: '#/components/parameters/FSPIOP-Signature'
        - $ref: '#/components/parameters/FSPIOP-URI'
        - $ref: '#/components/parameters/FSPIOP-HTTP-Method'
      x-examples:
        application/json:
          errorInformation:
            errorCode: '5100'
            errorDescription: This is an error description
            extensionList:
              extension:
                - key: errorDescription
                  value: This is a more detailed error description
                - key: errorDescription
                  value: This is a more detailed error description
      responses:
        '200':
          $ref: '#/components/responses/Response200'
        '400':
          $ref: '#/components/responses/ErrorResponse400'
        '401':
          $ref: '#/components/responses/ErrorResponse401'
        '403':
          $ref: '#/components/responses/ErrorResponse403'
        '404':
          $ref: '#/components/responses/ErrorResponse404'
        '405':
          $ref: '#/components/responses/ErrorResponse405'
        '406':
          $ref: '#/components/responses/ErrorResponse406'
        '501':
          $ref: '#/components/responses/ErrorResponse501'
        '503':
          $ref: '#/components/responses/ErrorResponse503'
      requestBody:
        $ref: '#/components/requestBodies/ErrorInformationObject'
  '/participants/{Type}/{ID}/{SubId}':
    parameters:
      - $ref: '#/components/parameters/Type'
      - $ref: '#/components/parameters/ID'
      - $ref: '#/components/parameters/SubId'
      - $ref: '#/components/parameters/Content-Type'
      - $ref: '#/components/parameters/Date'
      - $ref: '#/components/parameters/X-Forwarded-For'
      - $ref: '#/components/parameters/FSPIOP-Source'
      - $ref: '#/components/parameters/FSPIOP-Destination'
      - $ref: '#/components/parameters/FSPIOP-Encryption'
      - $ref: '#/components/parameters/FSPIOP-Signature'
      - $ref: '#/components/parameters/FSPIOP-URI'
      - $ref: '#/components/parameters/FSPIOP-HTTP-Method'
    get:
      description: >-
        The HTTP request GET /participants// (or GET /participants///) is used
        to find out in which FSP the requested Party, defined by ,  and
        optionally , is located (for example, GET
        /participants/MSISDN/123456789, or GET
        /participants/BUSINESS/shoecompany/employee1). This HTTP request should
        support a query string for filtering of currency. To use filtering of
        currency, the HTTP request GET /participants//?currency=XYZ should be
        used, where XYZ is the requested currency.
      summary: ParticipantsSubIdByTypeAndID
      tags:
        - participants
      operationId: ParticipantsSubIdByTypeAndID
      parameters:
        - $ref: '#/components/parameters/Accept'
      responses:
        '202':
          $ref: '#/components/responses/Response202'
        '400':
          $ref: '#/components/responses/ErrorResponse400'
        '401':
          $ref: '#/components/responses/ErrorResponse401'
        '403':
          $ref: '#/components/responses/ErrorResponse403'
        '404':
          $ref: '#/components/responses/ErrorResponse404'
        '405':
          $ref: '#/components/responses/ErrorResponse405'
        '406':
          $ref: '#/components/responses/ErrorResponse406'
        '501':
          $ref: '#/components/responses/ErrorResponse501'
        '503':
          $ref: '#/components/responses/ErrorResponse503'
    put:
      description: >-
        The callback PUT /participants// (or PUT /participants///) is used to
        inform the client of a successful result of the lookup, creation, or
        deletion of the FSP information related to the Party. If the FSP
        information is deleted, the fspId element should be empty; otherwise the
        element should include the FSP information for the Party.
      summary: ParticipantsSubIdByTypeAndID
      tags:
        - participants
      operationId: ParticipantsSubIdByTypeAndID3
      parameters:
        - $ref: '#/components/parameters/Content-Length'
      x-examples:
        application/json:
          fspId: '1234'
      responses:
        '200':
          $ref: '#/components/responses/Response200'
        '400':
          $ref: '#/components/responses/ErrorResponse400'
        '401':
          $ref: '#/components/responses/ErrorResponse401'
        '403':
          $ref: '#/components/responses/ErrorResponse403'
        '404':
          $ref: '#/components/responses/ErrorResponse404'
        '405':
          $ref: '#/components/responses/ErrorResponse405'
        '406':
          $ref: '#/components/responses/ErrorResponse406'
        '501':
          $ref: '#/components/responses/ErrorResponse501'
        '503':
          $ref: '#/components/responses/ErrorResponse503'
      requestBody:
        $ref: '#/components/requestBodies/ParticipantsTypeIDPutResponse'
    post:
      description: >-
        The HTTP request POST /participants// (or POST /participants///) is used
        to create information in the server regarding the provided identity,
        defined by , , and optionally  (for example, POST
        /participants/MSISDN/123456789 or POST
        /participants/BUSINESS/shoecompany/employee1).
      summary: ParticipantsSubIdByTypeAndID
      tags:
        - participants
      operationId: ParticipantsSubIdByTypeAndIDPost
      parameters:
        - $ref: '#/components/parameters/Accept'
        - $ref: '#/components/parameters/Content-Length'
      x-examples:
        application/json:
          fspId: '1234'
          currency: USD
      responses:
        '202':
          $ref: '#/components/responses/Response202'
        '400':
          $ref: '#/components/responses/ErrorResponse400'
        '401':
          $ref: '#/components/responses/ErrorResponse401'
        '403':
          $ref: '#/components/responses/ErrorResponse403'
        '404':
          $ref: '#/components/responses/ErrorResponse404'
        '405':
          $ref: '#/components/responses/ErrorResponse405'
        '406':
          $ref: '#/components/responses/ErrorResponse406'
        '501':
          $ref: '#/components/responses/ErrorResponse501'
        '503':
          $ref: '#/components/responses/ErrorResponse503'
      requestBody:
        $ref: '#/components/requestBodies/ParticipantsTypeIDSubIDPostRequest'
    delete:
      description: >-
        The HTTP request DELETE /participants// (or DELETE /participants///) is
        used to delete information in the server regarding the provided
        identity, defined by  and ) (for example, DELETE
        /participants/MSISDN/123456789), and optionally . This HTTP request
        should support a query string to delete FSP information regarding a
        specific currency only. To delete a specific currency only, the HTTP
        request DELETE /participants//?currency=XYZ should be used, where XYZ is
        the requested currency. Note -  The Account Lookup System should verify
        that it is the Party’s current FSP that is deleting the FSP information.
      summary: ParticipantsSubIdByTypeAndID
      tags:
        - participants
      operationId: ParticipantsSubIdByTypeAndID2
      parameters:
        - $ref: '#/components/parameters/Accept'
      responses:
        '202':
          $ref: '#/components/responses/Response202'
        '400':
          $ref: '#/components/responses/ErrorResponse400'
        '401':
          $ref: '#/components/responses/ErrorResponse401'
        '403':
          $ref: '#/components/responses/ErrorResponse403'
        '404':
          $ref: '#/components/responses/ErrorResponse404'
        '405':
          $ref: '#/components/responses/ErrorResponse405'
        '406':
          $ref: '#/components/responses/ErrorResponse406'
        '501':
          $ref: '#/components/responses/ErrorResponse501'
        '503':
          $ref: '#/components/responses/ErrorResponse503'
  '/participants/{Type}/{ID}':
    parameters:
      - $ref: '#/components/parameters/Type'
      - $ref: '#/components/parameters/ID'
      - $ref: '#/components/parameters/Content-Type'
      - $ref: '#/components/parameters/Date'
      - $ref: '#/components/parameters/X-Forwarded-For'
      - $ref: '#/components/parameters/FSPIOP-Source'
      - $ref: '#/components/parameters/FSPIOP-Destination'
      - $ref: '#/components/parameters/FSPIOP-Encryption'
      - $ref: '#/components/parameters/FSPIOP-Signature'
      - $ref: '#/components/parameters/FSPIOP-URI'
      - $ref: '#/components/parameters/FSPIOP-HTTP-Method'
    get:
      description: >-
        The HTTP request GET /participants// (or GET /participants///) is used
        to find out in which FSP the requested Party, defined by ,  and
        optionally , is located (for example, GET
        /participants/MSISDN/123456789, or GET
        /participants/BUSINESS/shoecompany/employee1). This HTTP request should
        support a query string for filtering of currency. To use filtering of
        currency, the HTTP request GET /participants//?currency=XYZ should be
        used, where XYZ is the requested currency.
      summary: ParticipantsByTypeAndID
      tags:
        - participants
      operationId: ParticipantsByTypeAndID
      parameters:
        - $ref: '#/components/parameters/Accept'
      responses:
        '202':
          $ref: '#/components/responses/Response202'
        '400':
          $ref: '#/components/responses/ErrorResponse400'
        '401':
          $ref: '#/components/responses/ErrorResponse401'
        '403':
          $ref: '#/components/responses/ErrorResponse403'
        '404':
          $ref: '#/components/responses/ErrorResponse404'
        '405':
          $ref: '#/components/responses/ErrorResponse405'
        '406':
          $ref: '#/components/responses/ErrorResponse406'
        '501':
          $ref: '#/components/responses/ErrorResponse501'
        '503':
          $ref: '#/components/responses/ErrorResponse503'
    put:
      description: >-
        The callback PUT /participants// (or PUT /participants///) is used to
        inform the client of a successful result of the lookup, creation, or
        deletion of the FSP information related to the Party. If the FSP
        information is deleted, the fspId element should be empty; otherwise the
        element should include the FSP information for the Party.
      summary: ParticipantsByTypeAndID
      tags:
        - participants
      operationId: ParticipantsByTypeAndID3
      parameters:
        - $ref: '#/components/parameters/Content-Length'
      x-examples:
        application/json:
          fspId: '1234'
      responses:
        '200':
          $ref: '#/components/responses/Response200'
        '400':
          $ref: '#/components/responses/ErrorResponse400'
        '401':
          $ref: '#/components/responses/ErrorResponse401'
        '403':
          $ref: '#/components/responses/ErrorResponse403'
        '404':
          $ref: '#/components/responses/ErrorResponse404'
        '405':
          $ref: '#/components/responses/ErrorResponse405'
        '406':
          $ref: '#/components/responses/ErrorResponse406'
        '501':
          $ref: '#/components/responses/ErrorResponse501'
        '503':
          $ref: '#/components/responses/ErrorResponse503'
      requestBody:
        $ref: '#/components/requestBodies/ParticipantsTypeIDPutResponse'
    post:
      description: >-
        The HTTP request POST /participants// (or POST /participants///) is used
        to create information in the server regarding the provided identity,
        defined by , , and optionally  (for example, POST
        /participants/MSISDN/123456789 or POST
        /participants/BUSINESS/shoecompany/employee1).
      summary: ParticipantsByIDAndType
      tags:
        - participants
      operationId: ParticipantsByIDAndType
      parameters:
        - $ref: '#/components/parameters/Accept'
        - $ref: '#/components/parameters/Content-Length'
      x-examples:
        application/json:
          fspId: '1234'
          currency: USD
      responses:
        '202':
          $ref: '#/components/responses/Response202'
        '400':
          $ref: '#/components/responses/ErrorResponse400'
        '401':
          $ref: '#/components/responses/ErrorResponse401'
        '403':
          $ref: '#/components/responses/ErrorResponse403'
        '404':
          $ref: '#/components/responses/ErrorResponse404'
        '405':
          $ref: '#/components/responses/ErrorResponse405'
        '406':
          $ref: '#/components/responses/ErrorResponse406'
        '501':
          $ref: '#/components/responses/ErrorResponse501'
        '503':
          $ref: '#/components/responses/ErrorResponse503'
      requestBody:
        $ref: '#/components/requestBodies/ParticipantsTypeIDSubIDPostRequest'
    delete:
      description: >-
        The HTTP request DELETE /participants// (or DELETE /participants///) is
        used to delete information in the server regarding the provided
        identity, defined by  and ) (for example, DELETE
        /participants/MSISDN/123456789), and optionally . This HTTP request
        should support a query string to delete FSP information regarding a
        specific currency only. To delete a specific currency only, the HTTP
        request DELETE /participants//?currency=XYZ should be used, where XYZ is
        the requested currency. Note -  The Account Lookup System should verify
        that it is the Party’s current FSP that is deleting the FSP information.
      summary: ParticipantsByTypeAndID
      tags:
        - participants
      operationId: ParticipantsByTypeAndID2
      parameters:
        - $ref: '#/components/parameters/Accept'
      responses:
        '202':
          $ref: '#/components/responses/Response202'
        '400':
          $ref: '#/components/responses/ErrorResponse400'
        '401':
          $ref: '#/components/responses/ErrorResponse401'
        '403':
          $ref: '#/components/responses/ErrorResponse403'
        '404':
          $ref: '#/components/responses/ErrorResponse404'
        '405':
          $ref: '#/components/responses/ErrorResponse405'
        '406':
          $ref: '#/components/responses/ErrorResponse406'
        '501':
          $ref: '#/components/responses/ErrorResponse501'
        '503':
          $ref: '#/components/responses/ErrorResponse503'
  '/participants':
    post:
      description: >-
        The HTTP request POST /participants is used to create information in the
        server regarding the provided list of identities. This request should be
        used for bulk creation of FSP information for more than one Party. The
        optional currency parameter should indicate that each provided Party
        supports the currency
      summary: Participants
      tags:
        - participants
      operationId: Participants1
      parameters:
        - $ref: '#/components/parameters/Accept'
        - $ref: '#/components/parameters/Content-Length'
        - $ref: '#/components/parameters/Content-Type'
        - $ref: '#/components/parameters/Date'
        - $ref: '#/components/parameters/X-Forwarded-For'
        - $ref: '#/components/parameters/FSPIOP-Source'
        - $ref: '#/components/parameters/FSPIOP-Destination'
        - $ref: '#/components/parameters/FSPIOP-Encryption'
        - $ref: '#/components/parameters/FSPIOP-Signature'
        - $ref: '#/components/parameters/FSPIOP-URI'
        - $ref: '#/components/parameters/FSPIOP-HTTP-Method'
      x-examples:
        application/json:
          requestId: b51ec534-ee48-4575-b6a9-ead2955b8069
          partyList:
            - partyIdType: PERSONAL_ID
              partyIdentifier: '16135551212'
              partySubIdOrType: PASSPORT
              fspId: '1234'
            - partyIdType: PERSONAL_ID
              partyIdentifier: '16135551234'
              partySubIdOrType: DRIVING_LICENSE
              fspId: '1234'
          currency: USD
      responses:
        '202':
          $ref: '#/components/responses/Response202'
        '400':
          $ref: '#/components/responses/ErrorResponse400'
        '401':
          $ref: '#/components/responses/ErrorResponse401'
        '403':
          $ref: '#/components/responses/ErrorResponse403'
        '404':
          $ref: '#/components/responses/ErrorResponse404'
        '405':
          $ref: '#/components/responses/ErrorResponse405'
        '406':
          $ref: '#/components/responses/ErrorResponse406'
        '501':
          $ref: '#/components/responses/ErrorResponse501'
        '503':
          $ref: '#/components/responses/ErrorResponse503'
      requestBody:
        content:
          application/json:
            schema:
              $ref: '#/components/schemas/ParticipantsPostRequest'
        required: true
  '/parties/{Type}/{ID}':
    parameters:
      - $ref: '#/components/parameters/Type'
      - $ref: '#/components/parameters/ID'
      - $ref: '#/components/parameters/Content-Type'
      - $ref: '#/components/parameters/Date'
      - $ref: '#/components/parameters/X-Forwarded-For'
      - $ref: '#/components/parameters/FSPIOP-Source'
      - $ref: '#/components/parameters/FSPIOP-Destination'
      - $ref: '#/components/parameters/FSPIOP-Encryption'
      - $ref: '#/components/parameters/FSPIOP-Signature'
      - $ref: '#/components/parameters/FSPIOP-URI'
      - $ref: '#/components/parameters/FSPIOP-HTTP-Method'
    get:
      description: >-
        The HTTP request GET /parties// (or GET /parties///) is used to lookup
        information regarding the requested Party, defined by ,  and optionally
        (for example, GET /parties/MSISDN/123456789, or GET
        /parties/BUSINESS/shoecompany/employee1).
      summary: PartiesByTypeAndID
      tags:
        - parties
      operationId: PartiesByTypeAndID
      parameters:
        - $ref: '#/components/parameters/Accept'
      responses:
        '202':
          $ref: '#/components/responses/Response202'
        '400':
          $ref: '#/components/responses/ErrorResponse400'
        '401':
          $ref: '#/components/responses/ErrorResponse401'
        '403':
          $ref: '#/components/responses/ErrorResponse403'
        '404':
          $ref: '#/components/responses/ErrorResponse404'
        '405':
          $ref: '#/components/responses/ErrorResponse405'
        '406':
          $ref: '#/components/responses/ErrorResponse406'
        '501':
          $ref: '#/components/responses/ErrorResponse501'
        '503':
          $ref: '#/components/responses/ErrorResponse503'
    put:
      description: >-
        The callback PUT /parties// (or PUT /parties///) is used to inform the
        client of a successful result of the Party information lookup.
      summary: PartiesByTypeAndID2
      tags:
        - parties
      operationId: PartiesByTypeAndID2
      parameters:
        - $ref: '#/components/parameters/Content-Length'
      x-examples:
        application/json:
          party:
            partyIdInfo:
              partyIdType: PERSONAL_ID
              partyIdentifier: '16135551212'
              partySubIdOrType: DRIVING_LICENSE
              fspId: '1234'
            merchantClassificationCode: '4321'
            name: Justin Trudeau
            personalInfo:
              complexName:
                firstName: Justin
                middleName: Pierre
                lastName: Trudeau
              dateOfBirth: '1971-12-25'
            accounts:
            - currency: USD
              description: savings
              address: moja.red.8f027046-b82a-4fa9-838b-70210fcf8136
            - currency: USD
              description: checkings
              address: moja.red.8f027046-b82a-4fa9-838b-70210fcf8137
      responses:
        '200':
          $ref: '#/components/responses/Response200'
        '400':
          $ref: '#/components/responses/ErrorResponse400'
        '401':
          $ref: '#/components/responses/ErrorResponse401'
        '403':
          $ref: '#/components/responses/ErrorResponse403'
        '404':
          $ref: '#/components/responses/ErrorResponse404'
        '405':
          $ref: '#/components/responses/ErrorResponse405'
        '406':
          $ref: '#/components/responses/ErrorResponse406'
        '501':
          $ref: '#/components/responses/ErrorResponse501'
        '503':
          $ref: '#/components/responses/ErrorResponse503'
      requestBody:
        $ref: '#/components/requestBodies/PartiesTypeIDPutResponse'
  '/parties/{Type}/{ID}/error':
    put:
      description: >-
        If the server is unable to find Party information of the provided
        identity, or another processing error occurred, the error callback PUT
        /parties///error (or PUT /parties////error) is used.
      summary: PartiesErrorByTypeAndID
      tags:
        - parties
      operationId: PartiesErrorByTypeAndID
      parameters:
        - $ref: '#/components/parameters/Type'
        - $ref: '#/components/parameters/ID'
        - $ref: '#/components/parameters/Content-Length'
        - $ref: '#/components/parameters/Content-Type'
        - $ref: '#/components/parameters/Date'
        - $ref: '#/components/parameters/X-Forwarded-For'
        - $ref: '#/components/parameters/FSPIOP-Source'
        - $ref: '#/components/parameters/FSPIOP-Destination'
        - $ref: '#/components/parameters/FSPIOP-Encryption'
        - $ref: '#/components/parameters/FSPIOP-Signature'
        - $ref: '#/components/parameters/FSPIOP-URI'
        - $ref: '#/components/parameters/FSPIOP-HTTP-Method'
      x-examples:
        application/json:
          errorInformation:
            errorCode: '5100'
            errorDescription: This is an error description
            extensionList:
              extension:
                - key: errorDescription
                  value: This is a more detailed error description
                - key: errorDescription
                  value: This is a more detailed error description
      responses:
        '200':
          $ref: '#/components/responses/Response200'
        '400':
          $ref: '#/components/responses/ErrorResponse400'
        '401':
          $ref: '#/components/responses/ErrorResponse401'
        '403':
          $ref: '#/components/responses/ErrorResponse403'
        '404':
          $ref: '#/components/responses/ErrorResponse404'
        '405':
          $ref: '#/components/responses/ErrorResponse405'
        '406':
          $ref: '#/components/responses/ErrorResponse406'
        '501':
          $ref: '#/components/responses/ErrorResponse501'
        '503':
          $ref: '#/components/responses/ErrorResponse503'
      requestBody:
        $ref: '#/components/requestBodies/ErrorInformationObject'
  '/parties/{Type}/{ID}/{SubId}':
    parameters:
      - $ref: '#/components/parameters/Type'
      - $ref: '#/components/parameters/ID'
      - $ref: '#/components/parameters/SubId'
      - $ref: '#/components/parameters/Content-Type'
      - $ref: '#/components/parameters/Date'
      - $ref: '#/components/parameters/X-Forwarded-For'
      - $ref: '#/components/parameters/FSPIOP-Source'
      - $ref: '#/components/parameters/FSPIOP-Destination'
      - $ref: '#/components/parameters/FSPIOP-Encryption'
      - $ref: '#/components/parameters/FSPIOP-Signature'
      - $ref: '#/components/parameters/FSPIOP-URI'
      - $ref: '#/components/parameters/FSPIOP-HTTP-Method'
    get:
      description: >-
        The HTTP request GET /parties// (or GET /parties///) is used to lookup
        information regarding the requested Party, defined by ,  and optionally
        (for example, GET /parties/MSISDN/123456789, or GET
        /parties/BUSINESS/shoecompany/employee1).
      summary: PartiesSubIdByTypeAndID
      tags:
        - parties
      operationId: PartiesSubIdByTypeAndID
      parameters:
        - $ref: '#/components/parameters/Accept'
      responses:
        '202':
          $ref: '#/components/responses/Response202'
        '400':
          $ref: '#/components/responses/ErrorResponse400'
        '401':
          $ref: '#/components/responses/ErrorResponse401'
        '403':
          $ref: '#/components/responses/ErrorResponse403'
        '404':
          $ref: '#/components/responses/ErrorResponse404'
        '405':
          $ref: '#/components/responses/ErrorResponse405'
        '406':
          $ref: '#/components/responses/ErrorResponse406'
        '501':
          $ref: '#/components/responses/ErrorResponse501'
        '503':
          $ref: '#/components/responses/ErrorResponse503'
    put:
      description: >-
        The callback PUT /parties// (or PUT /parties///) is used to inform the
        client of a successful result of the Party information lookup.
      summary: PartiesSubIdByTypeAndID
      tags:
        - parties
      operationId: PartiesSubIdByTypeAndIDPut
      parameters:
        - $ref: '#/components/parameters/Content-Length'
      x-examples:
        application/json:
          party:
            partyIdInfo:
              partyIdType: PERSONAL_ID
              partyIdentifier: '16135551212'
              partySubIdOrType: DRIVING_LICENSE
              fspId: '1234'
            merchantClassificationCode: '4321'
            name: Justin Trudeau
            personalInfo:
              complexName:
                firstName: Justin
                middleName: Pierre
                lastName: Trudeau
              dateOfBirth: '1971-12-25'
      responses:
        '200':
          $ref: '#/components/responses/Response200'
        '400':
          $ref: '#/components/responses/ErrorResponse400'
        '401':
          $ref: '#/components/responses/ErrorResponse401'
        '403':
          $ref: '#/components/responses/ErrorResponse403'
        '404':
          $ref: '#/components/responses/ErrorResponse404'
        '405':
          $ref: '#/components/responses/ErrorResponse405'
        '406':
          $ref: '#/components/responses/ErrorResponse406'
        '501':
          $ref: '#/components/responses/ErrorResponse501'
        '503':
          $ref: '#/components/responses/ErrorResponse503'
      requestBody:
        $ref: '#/components/requestBodies/PartiesTypeIDPutResponse'
  '/parties/{Type}/{ID}/{SubId}/error':
    put:
      description: >-
        If the server is unable to find Party information of the provided
        identity, or another processing error occurred, the error callback PUT
        /parties///error (or PUT /parties////error) is used.
      summary: PartiesSubIdErrorByTypeAndID
      tags:
        - parties
      operationId: PartiesSubIdErrorByTypeAndID
      parameters:
        - $ref: '#/components/parameters/Type'
        - $ref: '#/components/parameters/ID'
        - $ref: '#/components/parameters/SubId'
        - $ref: '#/components/parameters/Content-Length'
        - $ref: '#/components/parameters/Content-Type'
        - $ref: '#/components/parameters/Date'
        - $ref: '#/components/parameters/X-Forwarded-For'
        - $ref: '#/components/parameters/FSPIOP-Source'
        - $ref: '#/components/parameters/FSPIOP-Destination'
        - $ref: '#/components/parameters/FSPIOP-Encryption'
        - $ref: '#/components/parameters/FSPIOP-Signature'
        - $ref: '#/components/parameters/FSPIOP-URI'
        - $ref: '#/components/parameters/FSPIOP-HTTP-Method'
      x-examples:
        application/json:
          errorInformation:
            errorCode: '5100'
            errorDescription: This is an error description
            extensionList:
              extension:
                - key: errorDescription
                  value: This is a more detailed error description
                - key: errorDescription
                  value: This is a more detailed error description
      responses:
        '200':
          $ref: '#/components/responses/Response200'
        '400':
          $ref: '#/components/responses/ErrorResponse400'
        '401':
          $ref: '#/components/responses/ErrorResponse401'
        '403':
          $ref: '#/components/responses/ErrorResponse403'
        '404':
          $ref: '#/components/responses/ErrorResponse404'
        '405':
          $ref: '#/components/responses/ErrorResponse405'
        '406':
          $ref: '#/components/responses/ErrorResponse406'
        '501':
          $ref: '#/components/responses/ErrorResponse501'
        '503':
          $ref: '#/components/responses/ErrorResponse503'
      requestBody:
        $ref: '#/components/requestBodies/ErrorInformationObject'
  '/transactionRequests/{ID}/error':
    put:
      description: >-
        If the server is unable to find or create a transaction request, or
        another processing error occurs, the error callback PUT
        /transactionRequests//error is used. The  in the URI should contain the
        transactionRequestId that was used for the creation of the transaction
        request, or the  that was used in the GET /transactionRequests/.
      summary: TransactionRequestsErrorByID
      tags:
        - transactionRequests
      operationId: TransactionRequestsErrorByID
      parameters:
        - $ref: '#/components/parameters/ID'
        - $ref: '#/components/parameters/Content-Length'
        - $ref: '#/components/parameters/Content-Type'
        - $ref: '#/components/parameters/Date'
        - $ref: '#/components/parameters/X-Forwarded-For'
        - $ref: '#/components/parameters/FSPIOP-Source'
        - $ref: '#/components/parameters/FSPIOP-Destination'
        - $ref: '#/components/parameters/FSPIOP-Encryption'
        - $ref: '#/components/parameters/FSPIOP-Signature'
        - $ref: '#/components/parameters/FSPIOP-URI'
        - $ref: '#/components/parameters/FSPIOP-HTTP-Method'
      x-examples:
        application/json:
          errorInformation:
            errorCode: '5100'
            errorDescription: This is an error description
            extensionList:
              extension:
                - key: errorDescription
                  value: This is a more detailed error description
                - key: errorDescription
                  value: This is a more detailed error description
      responses:
        '200':
          $ref: '#/components/responses/Response200'
        '400':
          $ref: '#/components/responses/ErrorResponse400'
        '401':
          $ref: '#/components/responses/ErrorResponse401'
        '403':
          $ref: '#/components/responses/ErrorResponse403'
        '404':
          $ref: '#/components/responses/ErrorResponse404'
        '405':
          $ref: '#/components/responses/ErrorResponse405'
        '406':
          $ref: '#/components/responses/ErrorResponse406'
        '501':
          $ref: '#/components/responses/ErrorResponse501'
        '503':
          $ref: '#/components/responses/ErrorResponse503'
      requestBody:
        $ref: '#/components/requestBodies/ErrorInformationObject'
  '/transactionRequests/{ID}':
    parameters:
      - $ref: '#/components/parameters/ID'
      - $ref: '#/components/parameters/Content-Type'
      - $ref: '#/components/parameters/Date'
      - $ref: '#/components/parameters/X-Forwarded-For'
      - $ref: '#/components/parameters/FSPIOP-Source'
      - $ref: '#/components/parameters/FSPIOP-Destination'
      - $ref: '#/components/parameters/FSPIOP-Encryption'
      - $ref: '#/components/parameters/FSPIOP-Signature'
      - $ref: '#/components/parameters/FSPIOP-URI'
      - $ref: '#/components/parameters/FSPIOP-HTTP-Method'
    get:
      description: >-
        The HTTP request GET /transactionRequests/ is used to get information
        regarding an earlier created or requested transaction request. The  in
        the URI should contain the transactionRequestId that was used for the
        creation of the transaction request.
      summary: TransactionRequestsByID
      tags:
        - transactionRequests
      operationId: TransactionRequestsByID
      parameters:
        - $ref: '#/components/parameters/Accept'
      responses:
        '202':
          $ref: '#/components/responses/Response202'
        '400':
          $ref: '#/components/responses/ErrorResponse400'
        '401':
          $ref: '#/components/responses/ErrorResponse401'
        '403':
          $ref: '#/components/responses/ErrorResponse403'
        '404':
          $ref: '#/components/responses/ErrorResponse404'
        '405':
          $ref: '#/components/responses/ErrorResponse405'
        '406':
          $ref: '#/components/responses/ErrorResponse406'
        '501':
          $ref: '#/components/responses/ErrorResponse501'
        '503':
          $ref: '#/components/responses/ErrorResponse503'
    put:
      description: >-
        The callback PUT /transactionRequests/ is used to inform the client of a
        requested or created transaction request. The  in the URI should contain
        the transactionRequestId that was used for the creation of the
        transaction request, or the  that was used in the GET
        /transactionRequests/.
      summary: TransactionRequestsByID
      tags:
        - transactionRequests
      operationId: TransactionRequestsByIDPut
      parameters:
        - $ref: '#/components/parameters/Content-Length'
      x-examples:
        application/json:
          transactionId: b51ec534-ee48-4575-b6a9-ead2955b8069
          transactionRequestState: RECEIVED
          extensionList:
            extension:
              - key: errorDescription
                value: This is a more detailed error description
              - key: errorDescription
                value: This is a more detailed error description
      responses:
        '200':
          $ref: '#/components/responses/Response200'
        '400':
          $ref: '#/components/responses/ErrorResponse400'
        '401':
          $ref: '#/components/responses/ErrorResponse401'
        '403':
          $ref: '#/components/responses/ErrorResponse403'
        '404':
          $ref: '#/components/responses/ErrorResponse404'
        '405':
          $ref: '#/components/responses/ErrorResponse405'
        '406':
          $ref: '#/components/responses/ErrorResponse406'
        '501':
          $ref: '#/components/responses/ErrorResponse501'
        '503':
          $ref: '#/components/responses/ErrorResponse503'
      requestBody:
        content:
          application/json:
            schema:
              $ref: '#/components/schemas/TransactionRequestsIDPutResponse'
        required: true
  '/transactionRequests':
    post:
      description: >-
        The HTTP request POST /transactionRequests is used to request the
        creation of a transaction request for the provided financial transaction
        in the server.
      summary: TransactionRequests
      tags:
        - transactionRequests
      operationId: TransactionRequests
      parameters:
        - $ref: '#/components/parameters/Accept'
        - $ref: '#/components/parameters/Content-Length'
        - $ref: '#/components/parameters/Content-Type'
        - $ref: '#/components/parameters/Date'
        - $ref: '#/components/parameters/X-Forwarded-For'
        - $ref: '#/components/parameters/FSPIOP-Source'
        - $ref: '#/components/parameters/FSPIOP-Destination'
        - $ref: '#/components/parameters/FSPIOP-Encryption'
        - $ref: '#/components/parameters/FSPIOP-Signature'
        - $ref: '#/components/parameters/FSPIOP-URI'
        - $ref: '#/components/parameters/FSPIOP-HTTP-Method'
      x-examples:
        application/json:
          transactionRequestId: b51ec534-ee48-4575-b6a9-ead2955b8069
          payee:
            partyIdInfo:
              partyIdType: PERSONAL_ID
              partyIdentifier: '16135551212'
              partySubIdOrType: DRIVING_LICENSE
              fspId: '1234'
            merchantClassificationCode: '4321'
            name: Justin Trudeau
            personalInfo:
              complexName:
                firstName: Justin
                middleName: Pierre
                lastName: Trudeau
              dateOfBirth: '1971-12-25'
          payer:
            partyIdType: PERSONAL_ID
            partyIdentifier: '16135551212'
            partySubIdOrType: DRIVING_LICENSE
            fspId: '1234'
          amount:
            currency: USD
            amount: '123.45'
          transactionType:
            scenario: DEPOSIT
            subScenario: locally defined sub-scenario
            initiator: PAYEE
            initiatorType: CONSUMER
            refundInfo:
              originalTransactionId: b51ec534-ee48-4575-b6a9-ead2955b8069
              refundReason: free text indicating reason for the refund
            balanceOfPayments: '123'
          note: Free-text memo
          geoCode:
            latitude: '+45.4215'
            longitude: '+75.6972'
          authenticationType: OTP
          expiration: '2016-05-24T08:38:08.699-04:00'
          extensionList:
            extension:
              - key: errorDescription
                value: This is a more detailed error description
              - key: errorDescription
                value: This is a more detailed error description
      responses:
        '202':
          $ref: '#/components/responses/Response202'
        '400':
          $ref: '#/components/responses/ErrorResponse400'
        '401':
          $ref: '#/components/responses/ErrorResponse401'
        '403':
          $ref: '#/components/responses/ErrorResponse403'
        '404':
          $ref: '#/components/responses/ErrorResponse404'
        '405':
          $ref: '#/components/responses/ErrorResponse405'
        '406':
          $ref: '#/components/responses/ErrorResponse406'
        '501':
          $ref: '#/components/responses/ErrorResponse501'
        '503':
          $ref: '#/components/responses/ErrorResponse503'
      requestBody:
        content:
          application/json:
            schema:
              $ref: '#/components/schemas/TransactionRequestsPostRequest'
        required: true
  '/quotes/{ID}/error':
    put:
      description: >-
        If the server is unable to find or create a quote, or some other
        processing error occurs, the error callback PUT /quotes//error is used.
        The  in the URI should contain the quoteId that was used for the
        creation of the quote, or the  that was used in the GET /quotes/.
      summary: QuotesByIDAndError
      tags:
        - quotes
      operationId: QuotesByIDAndError
      parameters:
        - $ref: '#/components/parameters/ID'
        - $ref: '#/components/parameters/Content-Length'
        - $ref: '#/components/parameters/Content-Type'
        - $ref: '#/components/parameters/Date'
        - $ref: '#/components/parameters/X-Forwarded-For'
        - $ref: '#/components/parameters/FSPIOP-Source'
        - $ref: '#/components/parameters/FSPIOP-Destination'
        - $ref: '#/components/parameters/FSPIOP-Encryption'
        - $ref: '#/components/parameters/FSPIOP-Signature'
        - $ref: '#/components/parameters/FSPIOP-URI'
        - $ref: '#/components/parameters/FSPIOP-HTTP-Method'
      x-examples:
        application/json:
          errorInformation:
            errorCode: '5100'
            errorDescription: This is an error description
            extensionList:
              extension:
                - key: errorDescription
                  value: This is a more detailed error description
                - key: errorDescription
                  value: This is a more detailed error description
      responses:
        '200':
          $ref: '#/components/responses/Response200'
        '400':
          $ref: '#/components/responses/ErrorResponse400'
        '401':
          $ref: '#/components/responses/ErrorResponse401'
        '403':
          $ref: '#/components/responses/ErrorResponse403'
        '404':
          $ref: '#/components/responses/ErrorResponse404'
        '405':
          $ref: '#/components/responses/ErrorResponse405'
        '406':
          $ref: '#/components/responses/ErrorResponse406'
        '501':
          $ref: '#/components/responses/ErrorResponse501'
        '503':
          $ref: '#/components/responses/ErrorResponse503'
      requestBody:
        $ref: '#/components/requestBodies/ErrorInformationObject'
  '/quotes/{ID}':
    parameters:
      - $ref: '#/components/parameters/ID'
      - $ref: '#/components/parameters/Content-Type'
      - $ref: '#/components/parameters/Date'
      - $ref: '#/components/parameters/X-Forwarded-For'
      - $ref: '#/components/parameters/FSPIOP-Source'
      - $ref: '#/components/parameters/FSPIOP-Destination'
      - $ref: '#/components/parameters/FSPIOP-Encryption'
      - $ref: '#/components/parameters/FSPIOP-Signature'
      - $ref: '#/components/parameters/FSPIOP-URI'
      - $ref: '#/components/parameters/FSPIOP-HTTP-Method'
    get:
      description: >-
        The HTTP request GET /quotes/ is used to get information regarding an
        earlier created or requested quote. The  in the URI should contain the
        quoteId that was used for the creation of the quote.
      summary: QuotesByID
      tags:
        - quotes
      operationId: QuotesByID
      parameters:
        - $ref: '#/components/parameters/Accept'
      responses:
        '202':
          $ref: '#/components/responses/Response202'
        '400':
          $ref: '#/components/responses/ErrorResponse400'
        '401':
          $ref: '#/components/responses/ErrorResponse401'
        '403':
          $ref: '#/components/responses/ErrorResponse403'
        '404':
          $ref: '#/components/responses/ErrorResponse404'
        '405':
          $ref: '#/components/responses/ErrorResponse405'
        '406':
          $ref: '#/components/responses/ErrorResponse406'
        '501':
          $ref: '#/components/responses/ErrorResponse501'
        '503':
          $ref: '#/components/responses/ErrorResponse503'
    put:
      description: >-
        The callback PUT /quotes/ is used to inform the client of a requested or
        created quote. The  in the URI should contain the quoteId that was used
        for the creation of the quote, or the  that was used in the GET
        /quotes/GET /quotes/.
      summary: QuotesByID
      tags:
        - quotes
      operationId: QuotesByID1
      parameters:
        - $ref: '#/components/parameters/Content-Length'
      x-examples:
        application/json:
          transferAmount:
            currency: USD
            amount: '124.45'
          payeeReceiveAmount:
            currency: USD
            amount: '123.45'
          payeeFspFee:
            currency: USD
            amount: '1.45'
          payeeFspCommission:
            currency: USD
            amount: '0'
          expiration: '2016-05-24T08:38:08.699-04:00'
          geoCode:
            latitude: '+45.4215'
            longitude: '+75.6972'
          ilpPacket: >-
            AYIBgQAAAAAAAASwNGxldmVsb25lLmRmc3AxLm1lci45T2RTOF81MDdqUUZERmZlakgyOVc4bXFmNEpLMHlGTFGCAUBQU0svMS4wCk5vbmNlOiB1SXlweUYzY3pYSXBFdzVVc05TYWh3CkVuY3J5cHRpb246IG5vbmUKUGF5bWVudC1JZDogMTMyMzZhM2ItOGZhOC00MTYzLTg0NDctNGMzZWQzZGE5OGE3CgpDb250ZW50LUxlbmd0aDogMTM1CkNvbnRlbnQtVHlwZTogYXBwbGljYXRpb24vanNvbgpTZW5kZXItSWRlbnRpZmllcjogOTI4MDYzOTEKCiJ7XCJmZWVcIjowLFwidHJhbnNmZXJDb2RlXCI6XCJpbnZvaWNlXCIsXCJkZWJpdE5hbWVcIjpcImFsaWNlIGNvb3BlclwiLFwiY3JlZGl0TmFtZVwiOlwibWVyIGNoYW50XCIsXCJkZWJpdElkZW50aWZpZXJcIjpcIjkyODA2MzkxXCJ9IgA
          condition: f5sqb7tBTWPd5Y8BDFdMm9BJR_MNI4isf8p8n4D5pHA
          extensionList:
            extension:
              - key: errorDescription
                value: This is a more detailed error description
              - key: errorDescription
                value: This is a more detailed error description
      responses:
        '200':
          $ref: '#/components/responses/Response200'
        '400':
          $ref: '#/components/responses/ErrorResponse400'
        '401':
          $ref: '#/components/responses/ErrorResponse401'
        '403':
          $ref: '#/components/responses/ErrorResponse403'
        '404':
          $ref: '#/components/responses/ErrorResponse404'
        '405':
          $ref: '#/components/responses/ErrorResponse405'
        '406':
          $ref: '#/components/responses/ErrorResponse406'
        '501':
          $ref: '#/components/responses/ErrorResponse501'
        '503':
          $ref: '#/components/responses/ErrorResponse503'
      requestBody:
        content:
          application/json:
            schema:
              $ref: '#/components/schemas/QuotesIDPutResponse'
        required: true
  '/quotes':
    post:
      description: >-
        The HTTP request POST /quotes is used to request the creation of a quote
        for the provided financial transaction in the server.
      summary: Quotes
      tags:
        - quotes
      operationId: Quotes
      parameters:
        - $ref: '#/components/parameters/Accept'
        - $ref: '#/components/parameters/Content-Length'
        - $ref: '#/components/parameters/Content-Type'
        - $ref: '#/components/parameters/Date'
        - $ref: '#/components/parameters/X-Forwarded-For'
        - $ref: '#/components/parameters/FSPIOP-Source'
        - $ref: '#/components/parameters/FSPIOP-Destination'
        - $ref: '#/components/parameters/FSPIOP-Encryption'
        - $ref: '#/components/parameters/FSPIOP-Signature'
        - $ref: '#/components/parameters/FSPIOP-URI'
        - $ref: '#/components/parameters/FSPIOP-HTTP-Method'
      x-examples:
        application/json:
          quoteId: b51ec534-ee48-4575-b6a9-ead2955b8069
          transactionId: a8323bc6-c228-4df2-ae82-e5a997baf899
          transactionRequestId: a8323bc6-c228-4df2-ae82-e5a997baf890
          payee:
            partyIdInfo:
              partyIdType: PERSONAL_ID
              partyIdentifier: '16135551212'
              partySubIdOrType: DRIVING_LICENSE
              fspId: '1234'
            merchantClassificationCode: '4321'
            name: Justin Trudeau
            personalInfo:
              complexName:
                firstName: Justin
                middleName: Pierre
                lastName: Trudeau
              dateOfBirth: '1971-12-25'
          payer:
            partyIdInfo:
              partyIdType: PERSONAL_ID
              partyIdentifier: '16135551212'
              partySubIdOrType: PASSPORT
              fspId: '1234'
            merchantClassificationCode: '1234'
            name: Donald Trump
            personalInfo:
              complexName:
                firstName: Donald
                middleName: John
                lastName: Trump
              dateOfBirth: '1946-06-14'
          amountType: SEND
          amount:
            currency: USD
            amount: '123.45'
          fees:
            currency: USD
            amount: '1.25'
          transactionType:
            scenario: DEPOSIT
            subScenario: locally defined sub-scenario
            initiator: PAYEE
            initiatorType: CONSUMER
            refundInfo:
              originalTransactionId: b51ec534-ee48-4575-b6a9-ead2955b8069
              refundReason: free text indicating reason for the refund
            balanceOfPayments: '123'
          geoCode:
            latitude: '+45.4215'
            longitude: '+75.6972'
          note: Free-text memo
          expiration: '2016-05-24T08:38:08.699-04:00'
          extensionList:
            extension:
              - key: errorDescription
                value: This is a more detailed error description
              - key: errorDescription
                value: This is a more detailed error description
      responses:
        '202':
          $ref: '#/components/responses/Response202'
        '400':
          $ref: '#/components/responses/ErrorResponse400'
        '401':
          $ref: '#/components/responses/ErrorResponse401'
        '403':
          $ref: '#/components/responses/ErrorResponse403'
        '404':
          $ref: '#/components/responses/ErrorResponse404'
        '405':
          $ref: '#/components/responses/ErrorResponse405'
        '406':
          $ref: '#/components/responses/ErrorResponse406'
        '501':
          $ref: '#/components/responses/ErrorResponse501'
        '503':
          $ref: '#/components/responses/ErrorResponse503'
      requestBody:
        content:
          application/json:
            schema:
              $ref: '#/components/schemas/QuotesPostRequest'
        required: true
#Authorizations
  /authorizations:
    post:
      description: >
        The HTTP request `POST /authorizations` is used to request the Payer to enter the
        applicable credentials in the PISP system.
      summary: Perform PISP authorization
      tags:
      - authorizations
      operationId: AuthorizationsByIDPost
      parameters:
      #Headers
      - $ref: '#/components/parameters/Content-Length'
      - $ref: '#/components/parameters/Content-Type'
      - $ref: '#/components/parameters/Date'
      - $ref: '#/components/parameters/X-Forwarded-For'
      - $ref: '#/components/parameters/FSPIOP-Source'
      - $ref: '#/components/parameters/FSPIOP-Destination'
      - $ref: '#/components/parameters/FSPIOP-Encryption'
      - $ref: '#/components/parameters/FSPIOP-Signature'
      - $ref: '#/components/parameters/FSPIOP-URI'
      - $ref: '#/components/parameters/FSPIOP-HTTP-Method'
      requestBody:
        description: Perform authorization
        required: true
        content:
          application/json:
            schema:
              $ref: '#/components/schemas/AuthorizationsPostRequest'
      responses:
        202:
          $ref: '#/components/responses/Response202'
        400:
          $ref: '#/components/responses/ErrorResponse400'
        401:
          $ref: '#/components/responses/ErrorResponse401'
        403:
          $ref: '#/components/responses/ErrorResponse403'
        404:
          $ref: '#/components/responses/ErrorResponse404'
        405:
          $ref: '#/components/responses/ErrorResponse405'
        406:
          $ref: '#/components/responses/ErrorResponse406'
        501:
          $ref: '#/components/responses/ErrorResponse501'
        503:
          $ref: '#/components/responses/ErrorResponse503'
  '/authorizations/{ID}':
    parameters:
      - $ref: '#/components/parameters/ID'
      - $ref: '#/components/parameters/Content-Type'
      - $ref: '#/components/parameters/Date'
      - $ref: '#/components/parameters/X-Forwarded-For'
      - $ref: '#/components/parameters/FSPIOP-Source'
      - $ref: '#/components/parameters/FSPIOP-Destination'
      - $ref: '#/components/parameters/FSPIOP-Encryption'
      - $ref: '#/components/parameters/FSPIOP-Signature'
      - $ref: '#/components/parameters/FSPIOP-URI'
      - $ref: '#/components/parameters/FSPIOP-HTTP-Method'
    get:
      description: >-
        The HTTP request GET /authorizations/ is used to request the Payer to
        enter the applicable credentials in the Payee FSP system. The  in the
        URI should contain the transactionRequestID, received from the POST
        /transactionRequests service earlier in the process. This request
        requires a query string to be included in the URI, with the following
        key-value pairs - authenticationType=, where  value is a valid
        authentication type from the enumeration AuthenticationType.
        retriesLeft==, where  is the number of retries left before the financial
        transaction is rejected.  must be expressed in the form of the data type
        Integer. retriesLeft=1 means that this is the last retry before the
        financial transaction is rejected. amount=, where  is the transaction
        amount that will be withdrawn from the Payer’s account.  must be
        expressed in the form of the data type Amount. currency=, where  is the
        transaction currency for the amount that will be withdrawn from the
        Payer’s account. The  value must be expressed in the form of the
        enumeration CurrencyCode. An example URI containing all the required
        key-value pairs in the query string is the following - GET
        /authorization/3d492671-b7af-4f3f-88de-76169b1bdf88?authenticationType=OTP&retriesLeft=2&amount=102¤cy=USD
      summary: AuthorizationsByID
      tags:
        - authorizations
      operationId: AuthorizationsByIDGet
      parameters:
        - $ref: '#/components/parameters/Accept'
      responses:
        '202':
          $ref: '#/components/responses/Response202'
        '400':
          $ref: '#/components/responses/ErrorResponse400'
        '401':
          $ref: '#/components/responses/ErrorResponse401'
        '403':
          $ref: '#/components/responses/ErrorResponse403'
        '404':
          $ref: '#/components/responses/ErrorResponse404'
        '405':
          $ref: '#/components/responses/ErrorResponse405'
        '406':
          $ref: '#/components/responses/ErrorResponse406'
        '501':
          $ref: '#/components/responses/ErrorResponse501'
        '503':
          $ref: '#/components/responses/ErrorResponse503'
    put:
      description: >-
        The callback PUT /authorizations/ is used to inform the client of the
        result of a previously-requested authorization. The  in the URI should
        contain the  that was used in the GET /authorizations/.
      summary: AuthorizationsByID
      tags:
        - authorizations
      operationId: AuthorizationsByIDPut
      parameters:
        - $ref: '#/components/parameters/Content-Length'
      x-examples:
        application/json:
          authenticationInfo:
            authentication: U2F
            authenticationValue:
              pinValue: '233133331'
              counter: '1'
          responseType: ENTERED
      responses:
        '200':
          $ref: '#/components/responses/Response200'
        '400':
          $ref: '#/components/responses/ErrorResponse400'
        '401':
          $ref: '#/components/responses/ErrorResponse401'
        '403':
          $ref: '#/components/responses/ErrorResponse403'
        '404':
          $ref: '#/components/responses/ErrorResponse404'
        '405':
          $ref: '#/components/responses/ErrorResponse405'
        '406':
          $ref: '#/components/responses/ErrorResponse406'
        '501':
          $ref: '#/components/responses/ErrorResponse501'
        '503':
          $ref: '#/components/responses/ErrorResponse503'
      requestBody:
        content:
          application/json:
            schema:
              $ref: '#/components/schemas/AuthorizationsIDPutResponse'
        required: true
  '/authorizations/{ID}/error':
    put:
      description: >-
        If the server is unable to find the transaction request, or another
        processing error occurs, the error callback PUT /authorizations//error
        is used. The  in the URI should contain the  that was used in the GET
        /authorizations/.
      summary: AuthorizationsByIDAndError
      tags:
        - authorizations
      operationId: AuthorizationsByIDAndError
      parameters:
        - $ref: '#/components/parameters/ID'
        - $ref: '#/components/parameters/Content-Length'
        - $ref: '#/components/parameters/Content-Type'
        - $ref: '#/components/parameters/Date'
        - $ref: '#/components/parameters/X-Forwarded-For'
        - $ref: '#/components/parameters/FSPIOP-Source'
        - $ref: '#/components/parameters/FSPIOP-Destination'
        - $ref: '#/components/parameters/FSPIOP-Encryption'
        - $ref: '#/components/parameters/FSPIOP-Signature'
        - $ref: '#/components/parameters/FSPIOP-URI'
        - $ref: '#/components/parameters/FSPIOP-HTTP-Method'
      x-examples:
        application/json:
          errorInformation:
            errorCode: '5100'
            errorDescription: This is an error description
            extensionList:
              extension:
                - key: errorDescription
                  value: This is a more detailed error description
                - key: errorDescription
                  value: This is a more detailed error description
      responses:
        '200':
          $ref: '#/components/responses/Response200'
        '400':
          $ref: '#/components/responses/ErrorResponse400'
        '401':
          $ref: '#/components/responses/ErrorResponse401'
        '403':
          $ref: '#/components/responses/ErrorResponse403'
        '404':
          $ref: '#/components/responses/ErrorResponse404'
        '405':
          $ref: '#/components/responses/ErrorResponse405'
        '406':
          $ref: '#/components/responses/ErrorResponse406'
        '501':
          $ref: '#/components/responses/ErrorResponse501'
        '503':
          $ref: '#/components/responses/ErrorResponse503'
      requestBody:
        $ref: '#/components/requestBodies/ErrorInformationObject'
  '/transfers/{ID}':
    parameters:
      - $ref: '#/components/parameters/ID'
      - $ref: '#/components/parameters/Content-Type'
      - $ref: '#/components/parameters/Date'
      - $ref: '#/components/parameters/X-Forwarded-For'
      - $ref: '#/components/parameters/FSPIOP-Source'
      - $ref: '#/components/parameters/FSPIOP-Destination'
      - $ref: '#/components/parameters/FSPIOP-Encryption'
      - $ref: '#/components/parameters/FSPIOP-Signature'
      - $ref: '#/components/parameters/FSPIOP-URI'
      - $ref: '#/components/parameters/FSPIOP-HTTP-Method'
    get:
      description: >-
        The HTTP request GET /transfers/ is used to get information regarding an
        earlier created or requested transfer. The  in the URI should contain
        the transferId that was used for the creation of the transfer.
      summary: TransfersByIDGet
      tags:
        - transfers
      operationId: TransfersByIDGet
      parameters:
        - $ref: '#/components/parameters/Accept'
      responses:
        '202':
          $ref: '#/components/responses/Response202'
        '400':
          $ref: '#/components/responses/ErrorResponse400'
        '401':
          $ref: '#/components/responses/ErrorResponse401'
        '403':
          $ref: '#/components/responses/ErrorResponse403'
        '404':
          $ref: '#/components/responses/ErrorResponse404'
        '405':
          $ref: '#/components/responses/ErrorResponse405'
        '406':
          $ref: '#/components/responses/ErrorResponse406'
        '501':
          $ref: '#/components/responses/ErrorResponse501'
        '503':
          $ref: '#/components/responses/ErrorResponse503'
    put:
      description: >-
        The callback PUT /transfers/ is used to inform the client of a requested
        or created transfer. The  in the URI should contain the transferId that
        was used for the creation of the transfer, or the  that was used in the
        GET /transfers/.
      summary: TransfersByIDPut
      tags:
        - transfers
      operationId: TransfersByIDPut
      parameters:
        - $ref: '#/components/parameters/Content-Length'
      x-examples:
        application/json:
          fulfilment: WLctttbu2HvTsa1XWvUoGRcQozHsqeu9Ahl2JW9Bsu8
          completedTimestamp: '2016-05-24T08:38:08.699-04:00'
          transferState: RESERVED
          extensionList:
            extension:
              - key: errorDescription
                value: This is a more detailed error description
              - key: errorDescription
                value: This is a more detailed error description
      responses:
        '200':
          $ref: '#/components/responses/Response200'
        '400':
          $ref: '#/components/responses/ErrorResponse400'
        '401':
          $ref: '#/components/responses/ErrorResponse401'
        '403':
          $ref: '#/components/responses/ErrorResponse403'
        '404':
          $ref: '#/components/responses/ErrorResponse404'
        '405':
          $ref: '#/components/responses/ErrorResponse405'
        '406':
          $ref: '#/components/responses/ErrorResponse406'
        '501':
          $ref: '#/components/responses/ErrorResponse501'
        '503':
          $ref: '#/components/responses/ErrorResponse503'
      requestBody:
        content:
          application/json:
            schema:
              $ref: '#/components/schemas/TransfersIDPutResponse'
        required: true
    patch:
      description: >-
        The HTTP request PATCH /transfers/<ID> is used by a Switch to update the state of a previously reserved transfer,
        if the Payee FSP has requested a commit notification when the Switch has completed processing of the transfer.
        The <ID> in the URI should contain the transferId that was used for the creation of the transfer.
        Please note that this request does not generate a callback.
      summary: Return transfer information
      tags:
        - transfers
      operationId: TransfersByIDPatch
      parameters:
        #Headers
        - $ref: '#/components/parameters/Content-Length'
      requestBody:
        description: Transfer notification upon completion.
        required: true
        content:
          application/json:
            schema:
              $ref: '#/components/schemas/TransfersIDPatchResponse'
      responses:
        200:
          $ref: '#/components/responses/Response200'
        400:
          $ref: '#/components/responses/ErrorResponse400'
        401:
          $ref: '#/components/responses/ErrorResponse401'
        403:
          $ref: '#/components/responses/ErrorResponse403'
        404:
          $ref: '#/components/responses/ErrorResponse404'
        405:
          $ref: '#/components/responses/ErrorResponse405'
        406:
          $ref: '#/components/responses/ErrorResponse406'
        501:
          $ref: '#/components/responses/ErrorResponse501'
        503:
          $ref: '#/components/responses/ErrorResponse503'

  '/transfers/{ID}/error':
    put:
      description: >-
        If the server is unable to find or create a transfer, or another
        processing error occurs, the error callback PUT /transfers//error is
        used. The  in the URI should contain the transferId that was used for
        the creation of the transfer, or the  that was used in the GET
        /transfers/.
      summary: TransfersByIDAndError
      tags:
        - transfers
      operationId: TransfersByIDAndError
      parameters:
        - $ref: '#/components/parameters/ID'
        - $ref: '#/components/parameters/Content-Length'
        - $ref: '#/components/parameters/Content-Type'
        - $ref: '#/components/parameters/Date'
        - $ref: '#/components/parameters/X-Forwarded-For'
        - $ref: '#/components/parameters/FSPIOP-Source'
        - $ref: '#/components/parameters/FSPIOP-Destination'
        - $ref: '#/components/parameters/FSPIOP-Encryption'
        - $ref: '#/components/parameters/FSPIOP-Signature'
        - $ref: '#/components/parameters/FSPIOP-URI'
        - $ref: '#/components/parameters/FSPIOP-HTTP-Method'
      x-examples:
        application/json:
          errorInformation:
            errorCode: '5100'
            errorDescription: This is an error description
            extensionList:
              extension:
                - key: errorDescription
                  value: This is a more detailed error description
                - key: errorDescription
                  value: This is a more detailed error description
      responses:
        '200':
          $ref: '#/components/responses/Response200'
        '400':
          $ref: '#/components/responses/ErrorResponse400'
        '401':
          $ref: '#/components/responses/ErrorResponse401'
        '403':
          $ref: '#/components/responses/ErrorResponse403'
        '404':
          $ref: '#/components/responses/ErrorResponse404'
        '405':
          $ref: '#/components/responses/ErrorResponse405'
        '406':
          $ref: '#/components/responses/ErrorResponse406'
        '501':
          $ref: '#/components/responses/ErrorResponse501'
        '503':
          $ref: '#/components/responses/ErrorResponse503'
      requestBody:
        $ref: '#/components/requestBodies/ErrorInformationObject'
  '/transfers':
    post:
      description: >-
        The HTTP request POST /transfers is used to request the creation of a
        transfer for the next ledger, and a financial transaction for the Payee
        FSP.
      summary: Transfers
      tags:
        - transfers
      operationId: transfers
      parameters:
        - $ref: '#/components/parameters/Accept'
        - $ref: '#/components/parameters/Content-Length'
        - $ref: '#/components/parameters/Content-Type'
        - $ref: '#/components/parameters/Date'
        - $ref: '#/components/parameters/X-Forwarded-For'
        - $ref: '#/components/parameters/FSPIOP-Source'
        - $ref: '#/components/parameters/FSPIOP-Destination'
        - $ref: '#/components/parameters/FSPIOP-Encryption'
        - $ref: '#/components/parameters/FSPIOP-Signature'
        - $ref: '#/components/parameters/FSPIOP-URI'
        - $ref: '#/components/parameters/FSPIOP-HTTP-Method'
      x-examples:
        application/json:
          transferId: b51ec534-ee48-4575-b6a9-ead2955b8069
          payeeFsp: '1234'
          payerFsp: '5678'
          amount:
            currency: USD
            amount: '123.45'
          ilpPacket: >-
            AYIBgQAAAAAAAASwNGxldmVsb25lLmRmc3AxLm1lci45T2RTOF81MDdqUUZERmZlakgyOVc4bXFmNEpLMHlGTFGCAUBQU0svMS4wCk5vbmNlOiB1SXlweUYzY3pYSXBFdzVVc05TYWh3CkVuY3J5cHRpb246IG5vbmUKUGF5bWVudC1JZDogMTMyMzZhM2ItOGZhOC00MTYzLTg0NDctNGMzZWQzZGE5OGE3CgpDb250ZW50LUxlbmd0aDogMTM1CkNvbnRlbnQtVHlwZTogYXBwbGljYXRpb24vanNvbgpTZW5kZXItSWRlbnRpZmllcjogOTI4MDYzOTEKCiJ7XCJmZWVcIjowLFwidHJhbnNmZXJDb2RlXCI6XCJpbnZvaWNlXCIsXCJkZWJpdE5hbWVcIjpcImFsaWNlIGNvb3BlclwiLFwiY3JlZGl0TmFtZVwiOlwibWVyIGNoYW50XCIsXCJkZWJpdElkZW50aWZpZXJcIjpcIjkyODA2MzkxXCJ9IgA
          condition: f5sqb7tBTWPd5Y8BDFdMm9BJR_MNI4isf8p8n4D5pHA
          expiration: '2016-05-24T08:38:08.699-04:00'
          extensionList:
            extension:
              - key: errorDescription
                value: This is a more detailed error description
              - key: errorDescription
                value: This is a more detailed error description
      responses:
        '202':
          $ref: '#/components/responses/Response202'
        '400':
          $ref: '#/components/responses/ErrorResponse400'
        '401':
          $ref: '#/components/responses/ErrorResponse401'
        '403':
          $ref: '#/components/responses/ErrorResponse403'
        '404':
          $ref: '#/components/responses/ErrorResponse404'
        '405':
          $ref: '#/components/responses/ErrorResponse405'
        '406':
          $ref: '#/components/responses/ErrorResponse406'
        '501':
          $ref: '#/components/responses/ErrorResponse501'
        '503':
          $ref: '#/components/responses/ErrorResponse503'
      requestBody:
        content:
          application/json:
            schema:
              $ref: '#/components/schemas/TransfersPostRequest'
        required: true
  '/transactions/{ID}':
    parameters:
      - $ref: '#/components/parameters/ID'
      - $ref: '#/components/parameters/Content-Type'
      - $ref: '#/components/parameters/Date'
      - $ref: '#/components/parameters/X-Forwarded-For'
      - $ref: '#/components/parameters/FSPIOP-Source'
      - $ref: '#/components/parameters/FSPIOP-Destination'
      - $ref: '#/components/parameters/FSPIOP-Encryption'
      - $ref: '#/components/parameters/FSPIOP-Signature'
      - $ref: '#/components/parameters/FSPIOP-URI'
      - $ref: '#/components/parameters/FSPIOP-HTTP-Method'
    get:
      description: >-
        The HTTP request GET /transactions/ is used to get transaction
        information regarding a financial transaction created earlier. The  in
        the URI should contain the transactionId that was used for the creation
        of the quote, as the transaction is created as part of another process
        (the transfer process).
      summary: TransactionsByID
      tags:
        - transactions
      operationId: TransactionsByID
      parameters:
        - $ref: '#/components/parameters/Accept'
      responses:
        '202':
          $ref: '#/components/responses/Response202'
        '400':
          $ref: '#/components/responses/ErrorResponse400'
        '401':
          $ref: '#/components/responses/ErrorResponse401'
        '403':
          $ref: '#/components/responses/ErrorResponse403'
        '404':
          $ref: '#/components/responses/ErrorResponse404'
        '405':
          $ref: '#/components/responses/ErrorResponse405'
        '406':
          $ref: '#/components/responses/ErrorResponse406'
        '501':
          $ref: '#/components/responses/ErrorResponse501'
        '503':
          $ref: '#/components/responses/ErrorResponse503'
    put:
      description: >-
        The callback PUT /transactions/ is used to inform the client of a
        requested transaction. The  in the URI should contain the  that was used
        in the GET /transactions/.
      summary: TransactionsByID
      tags:
        - transactions
      operationId: TransactionsByID1
      parameters:
        - $ref: '#/components/parameters/Content-Length'
      x-examples:
        application/json:
          completedTimestamp": '2016-05-24T08:38:08.699-04:00'
          transactionState: RECEIVED
          code: Test-Code
          extensionList:
            extension:
              - key: errorDescription
                value: This is a more detailed error description
              - key: errorDescription
                value: This is a more detailed error description
      responses:
        '200':
          $ref: '#/components/responses/Response200'
        '400':
          $ref: '#/components/responses/ErrorResponse400'
        '401':
          $ref: '#/components/responses/ErrorResponse401'
        '403':
          $ref: '#/components/responses/ErrorResponse403'
        '404':
          $ref: '#/components/responses/ErrorResponse404'
        '405':
          $ref: '#/components/responses/ErrorResponse405'
        '406':
          $ref: '#/components/responses/ErrorResponse406'
        '501':
          $ref: '#/components/responses/ErrorResponse501'
        '503':
          $ref: '#/components/responses/ErrorResponse503'
      requestBody:
        content:
          application/json:
            schema:
              $ref: '#/components/schemas/TransactionsIDPutResponse'
        required: true
  '/transactions/{ID}/error':
    put:
      description: >-
        If the server is unable to find or create a transaction, or another
        processing error occurs, the error callback PUT /transactions//error is
        used. The  in the URI should contain the  that was used in the GET
        /transactions/.
      summary: TransactionsErrorByID
      tags:
        - transactions
      operationId: TransactionsErrorByID
      parameters:
        - $ref: '#/components/parameters/ID'
        - $ref: '#/components/parameters/Content-Length'
        - $ref: '#/components/parameters/Content-Type'
        - $ref: '#/components/parameters/Date'
        - $ref: '#/components/parameters/X-Forwarded-For'
        - $ref: '#/components/parameters/FSPIOP-Source'
        - $ref: '#/components/parameters/FSPIOP-Destination'
        - $ref: '#/components/parameters/FSPIOP-Encryption'
        - $ref: '#/components/parameters/FSPIOP-Signature'
        - $ref: '#/components/parameters/FSPIOP-URI'
        - $ref: '#/components/parameters/FSPIOP-HTTP-Method'
      x-examples:
        application/json:
          errorInformation:
            errorCode: '5100'
            errorDescription: This is an error description
            extensionList:
              extension:
                - key: errorDescription
                  value: This is a more detailed error description
                - key: errorDescription
                  value: This is a more detailed error description
      responses:
        '200':
          $ref: '#/components/responses/Response200'
        '400':
          $ref: '#/components/responses/ErrorResponse400'
        '401':
          $ref: '#/components/responses/ErrorResponse401'
        '403':
          $ref: '#/components/responses/ErrorResponse403'
        '404':
          $ref: '#/components/responses/ErrorResponse404'
        '405':
          $ref: '#/components/responses/ErrorResponse405'
        '406':
          $ref: '#/components/responses/ErrorResponse406'
        '501':
          $ref: '#/components/responses/ErrorResponse501'
        '503':
          $ref: '#/components/responses/ErrorResponse503'
      requestBody:
        $ref: '#/components/requestBodies/ErrorInformationObject'
  '/bulkQuotes/{ID}/error':
    put:
      description: >-
        If the server is unable to find or create a bulk quote, or another
        processing error occurs, the error callback PUT /bulkQuotes//error is
        used. The  in the URI should contain the bulkQuoteId that was used for
        the creation of the bulk quote, or the  that was used in the GET
        /bulkQuotes/.
      summary: BulkQuotesErrorByID
      tags:
        - bulkQuotes
      operationId: BulkQuotesErrorByID
      parameters:
        - $ref: '#/components/parameters/ID'
        - $ref: '#/components/parameters/Content-Length'
        - $ref: '#/components/parameters/Content-Type'
        - $ref: '#/components/parameters/Date'
        - $ref: '#/components/parameters/X-Forwarded-For'
        - $ref: '#/components/parameters/FSPIOP-Source'
        - $ref: '#/components/parameters/FSPIOP-Destination'
        - $ref: '#/components/parameters/FSPIOP-Encryption'
        - $ref: '#/components/parameters/FSPIOP-Signature'
        - $ref: '#/components/parameters/FSPIOP-URI'
        - $ref: '#/components/parameters/FSPIOP-HTTP-Method'
      x-examples:
        application/json:
          errorInformation:
            errorCode: '5100'
            errorDescription: This is an error description
            extensionList:
              extension:
                - key: errorDescription
                  value: This is a more detailed error description
                - key: errorDescription
                  value: This is a more detailed error description
      responses:
        '200':
          $ref: '#/components/responses/Response200'
        '400':
          $ref: '#/components/responses/ErrorResponse400'
        '401':
          $ref: '#/components/responses/ErrorResponse401'
        '403':
          $ref: '#/components/responses/ErrorResponse403'
        '404':
          $ref: '#/components/responses/ErrorResponse404'
        '405':
          $ref: '#/components/responses/ErrorResponse405'
        '406':
          $ref: '#/components/responses/ErrorResponse406'
        '501':
          $ref: '#/components/responses/ErrorResponse501'
        '503':
          $ref: '#/components/responses/ErrorResponse503'
      requestBody:
        $ref: '#/components/requestBodies/ErrorInformationObject'
  '/bulkQuotes/{ID}':
    parameters:
      - $ref: '#/components/parameters/ID'
      - $ref: '#/components/parameters/Content-Type'
      - $ref: '#/components/parameters/Date'
      - $ref: '#/components/parameters/X-Forwarded-For'
      - $ref: '#/components/parameters/FSPIOP-Source'
      - $ref: '#/components/parameters/FSPIOP-Destination'
      - $ref: '#/components/parameters/FSPIOP-Encryption'
      - $ref: '#/components/parameters/FSPIOP-Signature'
      - $ref: '#/components/parameters/FSPIOP-URI'
      - $ref: '#/components/parameters/FSPIOP-HTTP-Method'
    get:
      description: >-
        The HTTP request GET /bulkQuotes/ is used to get information regarding
        an earlier created or requested bulk quote. The  in the URI should
        contain the bulkQuoteId that was used for the creation of the bulk
        quote.
      summary: BulkQuotesByID
      tags:
        - bulkQuotes
      operationId: BulkQuotesByID
      parameters:
        - $ref: '#/components/parameters/Accept'
      responses:
        '202':
          $ref: '#/components/responses/Response202'
        '400':
          $ref: '#/components/responses/ErrorResponse400'
        '401':
          $ref: '#/components/responses/ErrorResponse401'
        '403':
          $ref: '#/components/responses/ErrorResponse403'
        '404':
          $ref: '#/components/responses/ErrorResponse404'
        '405':
          $ref: '#/components/responses/ErrorResponse405'
        '406':
          $ref: '#/components/responses/ErrorResponse406'
        '501':
          $ref: '#/components/responses/ErrorResponse501'
        '503':
          $ref: '#/components/responses/ErrorResponse503'
    put:
      description: >-
        The callback PUT /bulkQuotes/ is used to inform the client of a
        requested or created bulk quote. The  in the URI should contain the
        bulkQuoteId that was used for the creation of the bulk quote, or the
         that was used in the GET /bulkQuotes/.
      summary: BulkQuotesByID
      tags:
        - bulkQuotes
      operationId: BulkQuotesByID1
      parameters:
        - $ref: '#/components/parameters/Content-Length'
      x-examples:
        application/json:
          individualQuoteResults:
            - quoteId: b51ec534-ee48-4575-b6a9-ead2955b8069
              payee:
                partyIdInfo:
                  partyIdType: PERSONAL_ID
                  partyIdentifier: '16135551212'
                  partySubIdOrType: DRIVING_LICENSE
                  fspId: '1234'
                merchantClassificationCode: '4321'
                name: Justin Trudeau
                personalInfo:
                  complexName:
                    firstName: Justin
                    middleName: Pierre
                    lastName: Trudeau
                  dateOfBirth: '1971-12-25'
              receiveAmount:
                currency: USD
                amount: '123.45'
              payeeFspFee:
                currency: USD
                amount: '1.45'
              payeeFspCommission:
                currency: USD
                amount: '1.45'
              ilpPacket: >-
                AYIBgQAAAAAAAASwNGxldmVsb25lLmRmc3AxLm1lci45T2RTOF81MDdqUUZERmZlakgyOVc4bXFmNEpLMHlGTFGCAUBQU0svMS4wCk5vbmNlOiB1SXlweUYzY3pYSXBFdzVVc05TYWh3CkVuY3J5cHRpb246IG5vbmUKUGF5bWVudC1JZDogMTMyMzZhM2ItOGZhOC00MTYzLTg0NDctNGMzZWQzZGE5OGE3CgpDb250ZW50LUxlbmd0aDogMTM1CkNvbnRlbnQtVHlwZTogYXBwbGljYXRpb24vanNvbgpTZW5kZXItSWRlbnRpZmllcjogOTI4MDYzOTEKCiJ7XCJmZWVcIjowLFwidHJhbnNmZXJDb2RlXCI6XCJpbnZvaWNlXCIsXCJkZWJpdE5hbWVcIjpcImFsaWNlIGNvb3BlclwiLFwiY3JlZGl0TmFtZVwiOlwibWVyIGNoYW50XCIsXCJkZWJpdElkZW50aWZpZXJcIjpcIjkyODA2MzkxXCJ9IgA
              condition: f5sqb7tBTWPd5Y8BDFdMm9BJR_MNI4isf8p8n4D5pHA
              errorInformation:
                errorCode: '5100'
                errorDescription: This is an error description
                extensionList:
                  extension:
                    - key: errorDescription
                      value: This is a more detailed error description
                    - key: errorDescription
                      value: This is a more detailed error description
              extensionList:
                extension:
                  - key: errorDescription
                    value: This is a more detailed error description
                  - key: errorDescription
                    value: This is a more detailed error description
          expiration: '2016-05-24T08:38:08.699-04:00'
          extensionList:
            extension:
              - key: errorDescription
                value: This is a more detailed error description
              - key: errorDescription
                value: This is a more detailed error description
      responses:
        '200':
          $ref: '#/components/responses/Response200'
        '400':
          $ref: '#/components/responses/ErrorResponse400'
        '401':
          $ref: '#/components/responses/ErrorResponse401'
        '403':
          $ref: '#/components/responses/ErrorResponse403'
        '404':
          $ref: '#/components/responses/ErrorResponse404'
        '405':
          $ref: '#/components/responses/ErrorResponse405'
        '406':
          $ref: '#/components/responses/ErrorResponse406'
        '501':
          $ref: '#/components/responses/ErrorResponse501'
        '503':
          $ref: '#/components/responses/ErrorResponse503'
      requestBody:
        content:
          application/json:
            schema:
              $ref: '#/components/schemas/BulkQuotesIDPutResponse'
        required: true
  '/bulkQuotes':
    post:
      description: >-
        The HTTP request POST /bulkQuotes is used to request the creation of a
        bulk quote for the provided financial transactions in the server.
      summary: BulkQuotes
      tags:
        - bulkQuotes
      operationId: BulkQuotes
      parameters:
        - $ref: '#/components/parameters/Accept'
        - $ref: '#/components/parameters/Content-Length'
        - $ref: '#/components/parameters/Content-Type'
        - $ref: '#/components/parameters/Date'
        - $ref: '#/components/parameters/X-Forwarded-For'
        - $ref: '#/components/parameters/FSPIOP-Source'
        - $ref: '#/components/parameters/FSPIOP-Destination'
        - $ref: '#/components/parameters/FSPIOP-Encryption'
        - $ref: '#/components/parameters/FSPIOP-Signature'
        - $ref: '#/components/parameters/FSPIOP-URI'
        - $ref: '#/components/parameters/FSPIOP-HTTP-Method'
      x-examples:
        application/json:
          bulkQuoteId: b51ec534-ee48-4575-b6a9-ead2955b8069
          payer:
            partyIdInfo:
              partyIdType: PERSONAL_ID
              partyIdentifier: '16135551212'
              partySubIdOrType: PASSPORT
              fspId: '1234'
            merchantClassificationCode: '1234'
            name: Justin Trudeau
            personalInfo:
              complexName:
                firstName: Justin
                middleName: Pierre
                lastName: Trudeau
              dateOfBirth: '1971-12-25'
          geoCode:
            latitude: '+45.4215'
            longitude: '+75.6972'
          individualQuotes:
            - quoteId: b51ec534-ee48-4575-b6a9-ead2955b8069
              transactionId: b51ec534-ee48-4575-b6a9-ead2955b8069
              payee:
                partyIdInfo:
                  partyIdType: PERSONAL_ID
                  partyIdentifier: '16135551212'
                  partySubIdOrType: PASSPORT
                  fspId: '1234'
                merchantClassificationCode: '1234'
                name: Justin Trudeau
                personalInfo:
                  complexName:
                    firstName: Justin
                    middleName: Pierre
                    lastName: Trudeau
                  dateOfBirth: '1971-12-25'
              amountType: RECEIVE
              amount:
                currency: USD
                amount: '123.45'
              fees:
                currency: USD
                amount: '1.45'
              transactionType:
                scenario: DEPOSIT
                subScenario: locally defined sub-scenario
                initiator: PAYEE
                initiatorType: CONSUMER
                refundInfo:
                  originalTransactionId: b51ec534-ee48-4575-b6a9-ead2955b8069
                  refundReason: free text indicating reason for the refund
                balanceOfPayments: '123'
              note: Note sent to Payee
              extensionList:
                extension:
                  - key: errorDescription
                    value: This is a more detailed error description
                  - key: errorDescription
                    value: This is a more detailed error description
          expiration: '2016-05-24T08:38:08.699-04:00'
          extensionList:
            extension:
              - key: errorDescription
                value: This is a more detailed error description
              - key: errorDescription
                value: This is a more detailed error description
      responses:
        '202':
          $ref: '#/components/responses/Response202'
        '400':
          $ref: '#/components/responses/ErrorResponse400'
        '401':
          $ref: '#/components/responses/ErrorResponse401'
        '403':
          $ref: '#/components/responses/ErrorResponse403'
        '404':
          $ref: '#/components/responses/ErrorResponse404'
        '405':
          $ref: '#/components/responses/ErrorResponse405'
        '406':
          $ref: '#/components/responses/ErrorResponse406'
        '501':
          $ref: '#/components/responses/ErrorResponse501'
        '503':
          $ref: '#/components/responses/ErrorResponse503'
      requestBody:
        content:
          application/json:
            schema:
              $ref: '#/components/schemas/BulkQuotesPostRequest'
        required: true
  '/bulkTransfers/{ID}':
    parameters:
      - $ref: '#/components/parameters/ID'
      - $ref: '#/components/parameters/Content-Type'
      - $ref: '#/components/parameters/Date'
      - $ref: '#/components/parameters/X-Forwarded-For'
      - $ref: '#/components/parameters/FSPIOP-Source'
      - $ref: '#/components/parameters/FSPIOP-Destination'
      - $ref: '#/components/parameters/FSPIOP-Encryption'
      - $ref: '#/components/parameters/FSPIOP-Signature'
      - $ref: '#/components/parameters/FSPIOP-URI'
      - $ref: '#/components/parameters/FSPIOP-HTTP-Method'
    get:
      description: >-
        The HTTP request GET /bulkTransfers/{ID} is used to get information
        regarding an earlier created or requested bulk transfer. The ID in the URI
        should contain the bulkTransferId that was used for the creation of the
        bulk transfer.
      summary: BulkTransferByID
      tags:
        - bulkTransfers
      operationId: BulkTransferByID
      parameters:
        - $ref: '#/components/parameters/Accept'
      responses:
        '202':
          $ref: '#/components/responses/Response202'
        '400':
          $ref: '#/components/responses/ErrorResponse400'
        '401':
          $ref: '#/components/responses/ErrorResponse401'
        '403':
          $ref: '#/components/responses/ErrorResponse403'
        '404':
          $ref: '#/components/responses/ErrorResponse404'
        '405':
          $ref: '#/components/responses/ErrorResponse405'
        '406':
          $ref: '#/components/responses/ErrorResponse406'
        '501':
          $ref: '#/components/responses/ErrorResponse501'
        '503':
          $ref: '#/components/responses/ErrorResponse503'
    put:
      description: >-
        The callback PUT /bulkTransfers/{ID} is used to inform the client of a
        requested or created bulk transfer. The ID in the URI should contain the
        bulkTransferId that was used for the creation of the bulk transfer (POST
        /bulkTransfers), or the  that was used in the GET /bulkTransfers/{ID}.
      summary: BulkTransfersByIDPut
      tags:
        - bulkTransfers
      operationId: BulkTransfersByIDPut
      parameters:
        - $ref: '#/components/parameters/Content-Length'
      x-examples:
        application/json:
          completedTimestamp": '2016-05-24T08:38:08.699-04:00'
          individualTransferResults:
            - transferId: b51ec534-ee48-4575-b6a9-ead2955b8069
              fulfilment: WLctttbu2HvTsa1XWvUoGRcQozHsqeu9Ahl2JW9Bsu8
              errorInformation:
                errorCode: '5100'
                errorDescription: This is an error description
                extensionList:
                  extension:
                    - key: errorDescription
                      value: This is a more detailed error description
                    - key: errorDescription
                      value: This is a more detailed error description
              extensionList:
                extension:
                  - key: errorDescription
                    value: This is a more detailed error description
                  - key: errorDescription
                    value: This is a more detailed error description
            - transferId: a8323bc6-c228-4df2-ae82-e5a997baf890
              fulfilment: WLctttbu2HvTsa1XWvUoGRcQozHsqeu9Ahl2JW9Bsu8
              errorInformation:
                errorCode: '5100'
                errorDescription: This is an error description
                extensionList:
                  extension:
                    - key: errorDescription
                      value: This is a more detailed error description
                    - key: errorDescription
                      value: This is a more detailed error description
              extensionList:
                extension:
                  - key: errorDescription
                    value: This is a more detailed error description
                  - key: errorDescription
                    value: This is a more detailed error description
          bulkTransferState: RECEIVED
          extensionList:
            extension:
              - key: errorDescription
                value: This is a more detailed error description
              - key: errorDescription
                value: This is a more detailed error description
      responses:
        '200':
          $ref: '#/components/responses/Response200'
        '400':
          $ref: '#/components/responses/ErrorResponse400'
        '401':
          $ref: '#/components/responses/ErrorResponse401'
        '403':
          $ref: '#/components/responses/ErrorResponse403'
        '404':
          $ref: '#/components/responses/ErrorResponse404'
        '405':
          $ref: '#/components/responses/ErrorResponse405'
        '406':
          $ref: '#/components/responses/ErrorResponse406'
        '501':
          $ref: '#/components/responses/ErrorResponse501'
        '503':
          $ref: '#/components/responses/ErrorResponse503'
      requestBody:
        content:
          application/json:
            schema:
              $ref: '#/components/schemas/BulkTransfersIDPutResponse'
        required: true
  '/bulkTransfers':
    post:
      description: >-
        The HTTP request POST /bulkTransfers is used to request the creation of
        a bulk transfer in the server.
      summary: BulkTransfers
      tags:
        - bulkTransfers
      operationId: BulkTransfers
      parameters:
        - $ref: '#/components/parameters/Accept'
        - $ref: '#/components/parameters/Content-Length'
        - $ref: '#/components/parameters/Content-Type'
        - $ref: '#/components/parameters/Date'
        - $ref: '#/components/parameters/X-Forwarded-For'
        - $ref: '#/components/parameters/FSPIOP-Source'
        - $ref: '#/components/parameters/FSPIOP-Destination'
        - $ref: '#/components/parameters/FSPIOP-Encryption'
        - $ref: '#/components/parameters/FSPIOP-Signature'
        - $ref: '#/components/parameters/FSPIOP-URI'
        - $ref: '#/components/parameters/FSPIOP-HTTP-Method'
      x-examples:
        application/json:
          bulkTransferId: b51ec534-ee48-4575-b6a9-ead2955b8069
          bulkQuoteId: b51ec534-ee48-4575-b6a9-ead2955b8069
          payeeFsp: '1234'
          payerFsp: '5678'
          individualTransfers:
            - transferId: b51ec534-ee48-4575-b6a9-ead2955b8069
              transferAmount:
                currency: USD
                amount: '123.45'
              ilpPacket: >-
                AYIBgQAAAAAAAASwNGxldmVsb25lLmRmc3AxLm1lci45T2RTOF81MDdqUUZERmZlakgyOVc4bXFmNEpLMHlGTFGCAUBQU0svMS4wCk5vbmNlOiB1SXlweUYzY3pYSXBFdzVVc05TYWh3CkVuY3J5cHRpb246IG5vbmUKUGF5bWVudC1JZDogMTMyMzZhM2ItOGZhOC00MTYzLTg0NDctNGMzZWQzZGE5OGE3CgpDb250ZW50LUxlbmd0aDogMTM1CkNvbnRlbnQtVHlwZTogYXBwbGljYXRpb24vanNvbgpTZW5kZXItSWRlbnRpZmllcjogOTI4MDYzOTEKCiJ7XCJmZWVcIjowLFwidHJhbnNmZXJDb2RlXCI6XCJpbnZvaWNlXCIsXCJkZWJpdE5hbWVcIjpcImFsaWNlIGNvb3BlclwiLFwiY3JlZGl0TmFtZVwiOlwibWVyIGNoYW50XCIsXCJkZWJpdElkZW50aWZpZXJcIjpcIjkyODA2MzkxXCJ9IgA
              condition: f5sqb7tBTWPd5Y8BDFdMm9BJR_MNI4isf8p8n4D5pHA
              extensionList:
                extension:
                  - key: errorDescription
                    value: This is a more detailed error description
                  - key: errorDescription
                    value: This is a more detailed error description
            - transferId: b51ec534-ee48-4575-b6a9-ead2955b8069
              transferAmount:
                currency: USD
                amount: '1233.55'
              ilpPacket: >-
                AYIBgQAAAAAAAASwNGxldmVsb25lLmRmc3AxLm1lci45T2RTOF81MDdqUUZERmZlakgyOVc4bXFmNEpLMHlGTFGCAUBQU0svMS4wCk5vbmNlOiB1SXlweUYzY3pYSXBFdzVVc05TYWh3CkVuY3J5cHRpb246IG5vbmUKUGF5bWVudC1JZDogMTMyMzZhM2ItOGZhOC00MTYzLTg0NDctNGMzZWQzZGE5OGE3CgpDb250ZW50LUxlbmd0aDogMTM1CkNvbnRlbnQtVHlwZTogYXBwbGljYXRpb24vanNvbgpTZW5kZXItSWRlbnRpZmllcjogOTI4MDYzOTEKCiJ7XCJmZWVcIjowLFwidHJhbnNmZXJDb2RlXCI6XCJpbnZvaWNlXCIsXCJkZWJpdE5hbWVcIjpcImFsaWNlIGNvb3BlclwiLFwiY3JlZGl0TmFtZVwiOlwibWVyIGNoYW50XCIsXCJkZWJpdElkZW50aWZpZXJcIjpcIjkyODA2MzkxXCJ9IgA
              condition: f5sqb7tBTWPd5Y8BDFdMm9BJR_MNI4isf8p8n4D5pHA
              extensionList:
                extension:
                  - key: errorDescription
                    value: This is a more detailed error description
                  - key: errorDescription
                    value: This is a more detailed error description
          expiration: '2016-05-24T08:38:08.699-04:00'
          extensionList:
            extension:
              - key: errorDescription
                value: This is a more detailed error description
              - key: errorDescription
                value: This is a more detailed error description
      responses:
        '202':
          $ref: '#/components/responses/Response202'
        '400':
          $ref: '#/components/responses/ErrorResponse400'
        '401':
          $ref: '#/components/responses/ErrorResponse401'
        '403':
          $ref: '#/components/responses/ErrorResponse403'
        '404':
          $ref: '#/components/responses/ErrorResponse404'
        '405':
          $ref: '#/components/responses/ErrorResponse405'
        '406':
          $ref: '#/components/responses/ErrorResponse406'
        '501':
          $ref: '#/components/responses/ErrorResponse501'
        '503':
          $ref: '#/components/responses/ErrorResponse503'
      requestBody:
        content:
          application/json:
            schema:
              $ref: '#/components/schemas/BulkTransfersPostRequest'
        required: true
  '/bulkTransfers/{ID}/error':
    put:
      description: >-
        If the server is unable to find or create a bulk transfer, or another
        processing error occurs, the error callback PUT /bulkTransfers//error is
        used. The  in the URI should contain the bulkTransferId that was used
        for the creation of the bulk transfer (POST /bulkTransfers), or the
        that was used in the GET /bulkTransfers/.
      summary: BulkTransfersErrorByID
      tags:
        - bulkTransfers
      operationId: BulkTransfersErrorByID
      parameters:
        - $ref: '#/components/parameters/ID'
        - $ref: '#/components/parameters/Content-Length'
        - $ref: '#/components/parameters/Content-Type'
        - $ref: '#/components/parameters/Date'
        - $ref: '#/components/parameters/X-Forwarded-For'
        - $ref: '#/components/parameters/FSPIOP-Source'
        - $ref: '#/components/parameters/FSPIOP-Destination'
        - $ref: '#/components/parameters/FSPIOP-Encryption'
        - $ref: '#/components/parameters/FSPIOP-Signature'
        - $ref: '#/components/parameters/FSPIOP-URI'
        - $ref: '#/components/parameters/FSPIOP-HTTP-Method'
      x-examples:
        application/json:
          errorInformation:
            errorCode: '5100'
            errorDescription: This is an error description
            extensionList:
              extension:
                - key: errorDescription
                  value: This is a more detailed error description
                - key: errorDescription
                  value: This is a more detailed error description
      responses:
        '200':
          $ref: '#/components/responses/Response200'
        '400':
          $ref: '#/components/responses/ErrorResponse400'
        '401':
          $ref: '#/components/responses/ErrorResponse401'
        '403':
          $ref: '#/components/responses/ErrorResponse403'
        '404':
          $ref: '#/components/responses/ErrorResponse404'
        '405':
          $ref: '#/components/responses/ErrorResponse405'
        '406':
          $ref: '#/components/responses/ErrorResponse406'
        '501':
          $ref: '#/components/responses/ErrorResponse501'
        '503':
          $ref: '#/components/responses/ErrorResponse503'
      requestBody:
        $ref: '#/components/requestBodies/ErrorInformationObject'
  #thirdpartyRequests
  /thirdpartyRequests/transactions/{ID}:
    put:
      description: >
        The callback `PUT /thirdpartyRequests/transactions/{ID}` is used to inform the client of the result of a
        previously-requested transaction. The `{ID}` in the URI should contain the `transactionRequestId` that was used for
        the creation of the transaction request.
      summary: Update third party transaction requests
      tags:
        - thirdpartyRequests
      operationId: UpdateThirdPartyTransactionRequests
      parameters:
        #Path
        - $ref: '#/components/parameters/ID'
        #Headers
        - $ref: '#/components/parameters/Content-Type'
        - $ref: '#/components/parameters/Date'
        - $ref: '#/components/parameters/X-Forwarded-For'
        - $ref: '#/components/parameters/FSPIOP-Source'
        - $ref: '#/components/parameters/FSPIOP-Destination'
        - $ref: '#/components/parameters/FSPIOP-Encryption'
        - $ref: '#/components/parameters/FSPIOP-Signature'
        - $ref: '#/components/parameters/FSPIOP-URI'
        - $ref: '#/components/parameters/FSPIOP-HTTP-Method'
        - $ref: '#/components/parameters/Content-Length'
      requestBody:
        description: Transaction request result returned.
        required: true
        content:
          application/json:
            schema:
              $ref: '#/components/schemas/ThirdPartyTransactionResponse'
      responses:
        200:
          $ref: '#/components/responses/Response200'
        400:
          $ref: '#/components/responses/ErrorResponse400'
        401:
          $ref: '#/components/responses/ErrorResponse401'
        403:
          $ref: '#/components/responses/ErrorResponse403'
        404:
          $ref: '#/components/responses/ErrorResponse404'
        405:
          $ref: '#/components/responses/ErrorResponse405'
        406:
          $ref: '#/components/responses/ErrorResponse406'
        501:
          $ref: '#/components/responses/ErrorResponse501'
        503:
          $ref: '#/components/responses/ErrorResponse503'
  /thirdpartyRequests/transactions/{ID}/error:
    put:
      description: >
        If the server is unable to find the transaction request, or another processing error occurs,
        the error callback `PUT /thirdpartyRequests/transactions/{ID}/error` is used.
        The `{ID}` in the URI should contain the `transactionRequestId` that was used for the creation of the transaction request.
      summary: Return transaction error
      tags:
        - thirdpartyRequests
      operationId: UpdateThirdPartyTransactionRequestsError
      parameters:
        #Path
        - $ref: '#/components/parameters/ID'
        #Headers
        - $ref: '#/components/parameters/Content-Length'
        - $ref: '#/components/parameters/Content-Type'
        - $ref: '#/components/parameters/Date'
        - $ref: '#/components/parameters/X-Forwarded-For'
        - $ref: '#/components/parameters/FSPIOP-Source'
        - $ref: '#/components/parameters/FSPIOP-Destination'
        - $ref: '#/components/parameters/FSPIOP-Encryption'
        - $ref: '#/components/parameters/FSPIOP-Signature'
        - $ref: '#/components/parameters/FSPIOP-URI'
        - $ref: '#/components/parameters/FSPIOP-HTTP-Method'
      requestBody:
        description: Details of the error returned.
        required: true
        content:
          application/json:
            schema:
              $ref: '#/components/schemas/ErrorInformationObject'
      responses:
        200:
          $ref: '#/components/responses/Response200'
        400:
          $ref: '#/components/responses/ErrorResponse400'
        401:
          $ref: '#/components/responses/ErrorResponse401'
        403:
          $ref: '#/components/responses/ErrorResponse403'
        404:
          $ref: '#/components/responses/ErrorResponse404'
        405:
          $ref: '#/components/responses/ErrorResponse405'
        406:
          $ref: '#/components/responses/ErrorResponse406'
        501:
          $ref: '#/components/responses/ErrorResponse501'
        503:
          $ref: '#/components/responses/ErrorResponse503'

components:
  parameters:
    Accept:
      name: Accept
      in: header
      required: true
      description: >-
        The Accept header field indicates the version of the API the client
        would like the server to use.
      schema:
        type: string
    Content-Length:
      name: Content-Length
      in: header
      required: false
      description: >-
        The Content-Length header field indicates the anticipated size of the
        payload body. Only sent if there is a body. Note - The API supports a
        maximum size of 5242880 bytes (5 Megabytes)
      schema:
        type: integer
    Content-Type:
      name: Content-Type
      in: header
      required: true
      description: >-
        The Content-Type header indicates the specific version of the API used
        to send the payload body.
      schema:
        type: string
    Date:
      name: Date
      in: header
      required: true
      description: The Date header field indicates the date when the request was sent.
      schema:
        type: string
    X-Forwarded-For:
      name: X-Forwarded-For
      in: header
      required: false
      description: >-
        The X-Forwarded-For header field is an unofficially accepted standard
        used for informational purposes of the originating client IP address, as
        a request might pass multiple proxies, firewalls, and so on. Multiple
        X-Forwarded-For values as in the example shown here should be expected
        and supported by implementers of the API. Note - An alternative to
        X-Forwarded-For is defined in RFC 7239. However, to this point RFC 7239
        is less-used and supported than X-Forwarded-For.
      schema:
        type: string
    FSPIOP-Source:
      name: FSPIOP-Source
      in: header
      required: true
      description: >-
        The FSPIOP-Source header field is a non-HTTP standard field used by the
        API for identifying the sender of the HTTP request. The field should be
        set by the original sender of the request. Required for routing and
        signature verification (see header field FSPIOP-Signature).
      schema:
        type: string
    FSPIOP-Destination:
      name: FSPIOP-Destination
      in: header
      required: false
      description: >-
        The FSPIOP-Destination header field is a non-HTTP standard field used by
        the API for HTTP header based routing of requests and responses to the
        destination. The field should be set by the original sender of the
        request (if known), so that any entities between the client and the
        server do not need to parse the payload for routing purposes.
      schema:
        type: string
    FSPIOP-Encryption:
      name: FSPIOP-Encryption
      in: header
      required: false
      description: >-
        The FSPIOP-Encryption header field is a non-HTTP standard field used by
        the API for applying end-to-end encryption of the request.
      schema:
        type: string
    FSPIOP-Signature:
      name: FSPIOP-Signature
      in: header
      required: false
      description: >-
        The FSPIOP-Signature header field is a non-HTTP standard field used by
        the API for applying an end-to-end request signature.
      schema:
        type: string
    FSPIOP-URI:
      name: FSPIOP-URI
      in: header
      required: false
      description: >-
        The FSPIOP-URI header field is a non-HTTP standard field used by the API
        for signature verification, should contain the service URI. Required if
        signature verification is used, for more information see API Signature
        document.
      schema:
        type: string
    FSPIOP-HTTP-Method:
      name: FSPIOP-HTTP-Method
      in: header
      required: false
      description: >-
        The FSPIOP-HTTP-Method header field is a non-HTTP standard field used by
        the API for signature verification, should contain the service HTTP
        method. Required if signature verification is used, for more information
        see API Signature document.
      schema:
        type: string
    ID:
      name: ID
      in: path
      required: true
      schema:
        type: string
    Type:
      name: Type
      in: path
      required: true
      schema:
        $ref: '#/components/schemas/PartyIdType'
    SubId:
      name: SubId
      in: path
      required: true
      schema:
        type: string
  responses:
    Response200:
      description: OK
    Response202:
      description: Accepted
    ErrorResponse400:
      description: >-
        Bad Request - The application cannot process the request; for example,
        due to malformed syntax or the payload exceeded size restrictions.
      headers:
        Content-Length:
          description: >-
            The Content-Length header field indicates the anticipated size of
            the payload body. Only sent if there is a body.
          schema:
            type: integer
        Content-Type:
          description: >-
            The Content-Type header indicates the specific version of the API
            used to send the payload body.
          schema:
            type: string
      content:
        application/json:
          schema:
            $ref: '#/components/schemas/ErrorInformationResponse'
    ErrorResponse401:
      description: >-
        Unauthorized - The request requires authentication in order to be
        processed.
      headers:
        Content-Length:
          description: >-
            The Content-Length header field indicates the anticipated size of
            the payload body. Only sent if there is a body.
          schema:
            type: integer
        Content-Type:
          description: >-
            The Content-Type header indicates the specific version of the API
            used to send the payload body.
          schema:
            type: string
      content:
        application/json:
          schema:
            $ref: '#/components/schemas/ErrorInformationResponse'
    ErrorResponse403:
      description: Forbidden - The request was denied and will be denied in the future.
      headers:
        Content-Length:
          description: >-
            The Content-Length header field indicates the anticipated size of
            the payload body. Only sent if there is a body.
          schema:
            type: integer
        Content-Type:
          description: >-
            The Content-Type header indicates the specific version of the API
            used to send the payload body.
          schema:
            type: string
      content:
        application/json:
          schema:
            $ref: '#/components/schemas/ErrorInformationResponse'
    ErrorResponse404:
      description: Not Found - The resource specified in the URI was not found.
      headers:
        Content-Length:
          description: >-
            The Content-Length header field indicates the anticipated size of
            the payload body. Only sent if there is a body.
          schema:
            type: integer
        Content-Type:
          description: >-
            The Content-Type header indicates the specific version of the API
            used to send the payload body.
          schema:
            type: string
      content:
        application/json:
          schema:
            $ref: '#/components/schemas/ErrorInformationResponse'
    ErrorResponse405:
      description: >-
        Method Not Allowed - An unsupported HTTP method for the request was
        used.
      headers:
        Content-Length:
          description: >-
            The Content-Length header field indicates the anticipated size of
            the payload body. Only sent if there is a body.
          schema:
            type: integer
        Content-Type:
          description: >-
            The Content-Type header indicates the specific version of the API
            used to send the payload body.
          schema:
            type: string
      content:
        application/json:
          schema:
            $ref: '#/components/schemas/ErrorInformationResponse'
    ErrorResponse406:
      description: >-
        Not acceptable - The server is not capable of generating content
        according to the Accept headers sent in the request. Used in the API to
        indicate that the server does not support the version that the client is
        requesting.
      headers:
        Content-Length:
          description: >-
            The Content-Length header field indicates the anticipated size of
            the payload body. Only sent if there is a body.
          schema:
            type: integer
        Content-Type:
          description: >-
            The Content-Type header indicates the specific version of the API
            used to send the payload body.
          schema:
            type: string
      content:
        application/json:
          schema:
            $ref: '#/components/schemas/ErrorInformationResponse'
    ErrorResponse501:
      description: >-
        Not Implemented - The server does not support the requested service. The
        client should not retry.
      headers:
        Content-Length:
          description: >-
            The Content-Length header field indicates the anticipated size of
            the payload body. Only sent if there is a body.
          schema:
            type: integer
        Content-Type:
          description: >-
            The Content-Type header indicates the specific version of the API
            used to send the payload body.
          schema:
            type: string
      content:
        application/json:
          schema:
            $ref: '#/components/schemas/ErrorInformationResponse'
    ErrorResponse503:
      description: >-
        Service Unavailable - The server is currently unavailable to accept any
        new service requests. This should be a temporary state, and the client
        should retry within a reasonable time frame.
      headers:
        Content-Length:
          description: >-
            The Content-Length header field indicates the anticipated size of
            the payload body. Only sent if there is a body.
          schema:
            type: integer
        Content-Type:
          description: >-
            The Content-Type header indicates the specific version of the API
            used to send the payload body.
          schema:
            type: string
      content:
        application/json:
          schema:
            $ref: '#/components/schemas/ErrorInformationResponse'
  requestBodies:
    ParticipantsTypeIDSubIDPostRequest:
      content:
        application/json:
          schema:
            $ref: '#/components/schemas/ParticipantsTypeIDSubIDPostRequest'
      required: true
    ErrorInformationObject:
      content:
        application/json:
          schema:
            $ref: '#/components/schemas/ErrorInformationObject'
      required: true
    ParticipantsTypeIDPutResponse:
      content:
        application/json:
          schema:
            $ref: '#/components/schemas/ParticipantsTypeIDPutResponse'
      required: true
    PartiesTypeIDPutResponse:
      content:
        application/json:
          schema:
            $ref: '#/components/schemas/PartiesTypeIDPutResponse'
      required: true
  schemas:
    Amount:
      title: Amount
      type: string
      pattern: '^([0]|([1-9][0-9]{0,17}))([.][0-9]{0,3}[1-9])?$'
      description: >-
        The API data type Amount is a JSON String in a canonical format that is
        restricted by a regular expression for interoperability reasons. This
        pattern does not allow any trailing zeroes at all, but allows an amount
        without a minor currency unit. It also only allows four digits in the
        minor currency unit; a negative value is not allowed. Using more than 18
        digits in the major currency unit is not allowed.
    AmountType:
      title: AmountType
      type: string
      enum:
        - SEND
        - RECEIVE
      description: >-
        Below are the allowed values for the enumeration AmountType - SEND
        Amount the Payer would like to send, that is, the amount that should be
        withdrawn from the Payer account including any fees. - RECEIVE Amount
        the Payer would like the Payee to receive, that is, the amount that
        should be sent to the receiver exclusive fees.
    AuthenticationType:
      title: AuthenticationTypeEnum
      type: string
      enum:
        - OTP
        - QRCODE
        - U2F
      description: >-
        Below are the allowed values for the enumeration AuthenticationType. -
        OTP One-time password generated by the Payer FSP. - QRCODE QR code used
        as One Time Password.
    AuthenticationValue:
      title: AuthenticationValue
      anyOf:
        - $ref: '#/components/schemas/OtpValue'
        - $ref: '#/components/schemas/QRCODE'
        - $ref: '#/components/schemas/U2FPinValue'
      description: Contains the authentication value. The format depends on the authentication type used in the AuthenticationInfo complex type.
    U2FPinValue:
      title: U2FPinValue
      type: object
      description: U2F challenge-response, where payer FSP verifies if the response provided by end-user device matches the previously registered key.
      properties:
        pinValue:
          $ref: '#/components/schemas/U2FPIN'
          description: U2F challenge-response.
        counter:
          $ref: '#/components/schemas/Integer'
          description: Sequential counter used for cloning detection. Present only for U2F authentication.
      required:
      - pinValue
      - counter
    U2FPIN:
      title: U2FPIN
      type: string
      pattern: ^\S{1,64}$
      minLength: 1
      maxLength: 64
      description: U2F challenge-response, where payer FSP verifies if the response provided by end-user device matches the previously registered key.
    Counter:
      title: Counter
      $ref: '#/components/schemas/Integer'
      description: Sequential counter used for cloning detection. Present only for U2F authentication.
    RetriesLeft:
      title: RetriesLeft
      $ref: '#/components/schemas/Integer'
      description: RetriesLeft is the number of retries left before the financial transaction is rejected. It must be expressed in the form of the data type Integer. retriesLeft=1 means that this is the last retry before the financial transaction is rejected.

    AuthorizationResponse:
      title: AuthorizationResponse
      type: string
      enum:
        - ENTERED
        - REJECTED
        - RESEND
      description: >-
        Below are the allowed values for the enumeration - ENTERED Consumer
        entered the authentication value. - REJECTED Consumer rejected the
        transaction. - RESEND Consumer requested to resend the authentication
        value.
    BalanceOfPayments:
      title: BalanceOfPayments
      type: string
      pattern: '^[1-9]\d{2}$'
      description: >-
        (BopCode) The API data type BopCode is a JSON String of 3 characters,
        consisting of digits only. Negative numbers are not allowed. A leading
        zero is not allowed. https://www.imf.org/external/np/sta/bopcode/
    BinaryString:
      type: string
      pattern: '^[A-Za-z0-9-_]+[=]{0,2}$'
      description: >-
        The API data type BinaryString is a JSON String. The string is a
        base64url  encoding of a string of raw bytes, where padding (character
        ‘=’) is added at the end of the data if needed to ensure that the string
        is a multiple of 4 characters. The length restriction indicates the
        allowed number of characters.
    BinaryString32:
      type: string
      pattern: '^[A-Za-z0-9-_]{43}$'
      description: >-
        The API data type BinaryString32 is a fixed size version of the API data
        type BinaryString, where the raw underlying data is always of 32 bytes.
        The data type BinaryString32 should not use a padding character as the
        size of the underlying data is fixed.
    BulkTransferState:
      title: BulkTransactionStateEnum
      type: string
      enum:
        - RECEIVED
        - PENDING
        - ACCEPTED
        - PROCESSING
        - COMPLETED
        - REJECTED
      description: >-
        Below are the allowed values for the enumeration - RECEIVED Payee FSP
        has received the bulk transfer from the Payer FSP. - PENDING Payee FSP
        has validated the bulk transfer. - ACCEPTED Payee FSP has accepted to
        process the bulk transfer. - PROCESSING Payee FSP has started to
        transfer fund to the Payees. - COMPLETED Payee FSP has completed
        transfer of funds to the Payees. - REJECTED Payee FSP has rejected to
        process the bulk transfer.
    Code:
      title: Code
      type: string
      pattern: '^[0-9a-zA-Z]{4,32}$'
      description: Any code/token returned by the Payee FSP (TokenCode Type).
    CorrelationId:
      title: CorrelationId
      type: string
      pattern: >-
        ^[0-9a-f]{8}-[0-9a-f]{4}-[1-5][0-9a-f]{3}-[89ab][0-9a-f]{3}-[0-9a-f]{12}$
      description: >-
        Identifier that correlates all messages of the same sequence. The API
        data type UUID (Universally Unique Identifier) is a JSON String in
        canonical format, conforming to RFC 4122, that is restricted by a
        regular expression for interoperability reasons. An UUID is always 36
        characters long, 32 hexadecimal symbols and 4 dashes (‘-‘).
    Currency:
      title: CurrencyEnum
      description: >-
        The currency codes defined in ISO 4217 as three-letter alphabetic codes
        are used as the standard naming representation for currencies.
      type: string
      minLength: 3
      maxLength: 3
      enum:
        - AED
        - AFN
        - ALL
        - AMD
        - ANG
        - AOA
        - ARS
        - AUD
        - AWG
        - AZN
        - BAM
        - BBD
        - BDT
        - BGN
        - BHD
        - BIF
        - BMD
        - BND
        - BOB
        - BRL
        - BSD
        - BTN
        - BWP
        - BYN
        - BZD
        - CAD
        - CDF
        - CHF
        - CLP
        - CNY
        - COP
        - CRC
        - CUC
        - CUP
        - CVE
        - CZK
        - DJF
        - DKK
        - DOP
        - DZD
        - EGP
        - ERN
        - ETB
        - EUR
        - FJD
        - FKP
        - GBP
        - GEL
        - GGP
        - GHS
        - GIP
        - GMD
        - GNF
        - GTQ
        - GYD
        - HKD
        - HNL
        - HRK
        - HTG
        - HUF
        - IDR
        - ILS
        - IMP
        - INR
        - IQD
        - IRR
        - ISK
        - JEP
        - JMD
        - JOD
        - JPY
        - KES
        - KGS
        - KHR
        - KMF
        - KPW
        - KRW
        - KWD
        - KYD
        - KZT
        - LAK
        - LBP
        - LKR
        - LRD
        - LSL
        - LYD
        - MAD
        - MDL
        - MGA
        - MKD
        - MMK
        - MNT
        - MOP
        - MRO
        - MUR
        - MVR
        - MWK
        - MXN
        - MYR
        - MZN
        - NAD
        - NGN
        - NIO
        - NOK
        - NPR
        - NZD
        - OMR
        - PAB
        - PEN
        - PGK
        - PHP
        - PKR
        - PLN
        - PYG
        - QAR
        - RON
        - RSD
        - RUB
        - RWF
        - SAR
        - SBD
        - SCR
        - SDG
        - SEK
        - SGD
        - SHP
        - SLL
        - SOS
        - SPL
        - SRD
        - STD
        - SVC
        - SYP
        - SZL
        - THB
        - TJS
        - TMT
        - TND
        - TOP
        - TRY
        - TTD
        - TVD
        - TWD
        - TZS
        - UAH
        - UGX
        - USD
        - UYU
        - UZS
        - VEF
        - VND
        - VUV
        - WST
        - XAF
        - XCD
        - XDR
        - XOF
        - XPF
        - YER
        - ZAR
        - ZMW
        - ZWD
    Date:
      title: Date
      type: string
      pattern: >-
        ^(?:[1-9]\d{3}-(?:(?:0[1-9]|1[0-2])-(?:0[1-9]|1\d|2[0-8])|(?:0[13-9]|1[0-2])-(?:29|30)|(?:0[13578]|1[02])-31)|(?:[1-9]\d(?:0[48]|[2468][048]|[13579][26])|(?:[2468][048]|[13579][26])00)-02-29)$
      description: >-
        The API data type Date is a JSON String in a lexical format that is
        restricted by a regular expression for interoperability reasons. This
        format, as specified in ISO 8601, contains a date only. A more readable
        version of the format is yyyy-MM-dd. Examples - "1982-05-23",
        "1987-08-05
    DateOfBirth:
      title: DateofBirth (type Date)
      type: string
      pattern: >-
        ^(?:[1-9]\d{3}-(?:(?:0[1-9]|1[0-2])-(?:0[1-9]|1\d|2[0-8])|(?:0[13-9]|1[0-2])-(?:29|30)|(?:0[13578]|1[02])-31)|(?:[1-9]\d(?:0[48]|[2468][048]|[13579][26])|(?:[2468][048]|[13579][26])00)-02-29)$
      description: Date of Birth of the Party.
    DateTime:
      title: DateTime
      type: string
      pattern: >-
        ^(?:[1-9]\d{3}-(?:(?:0[1-9]|1[0-2])-(?:0[1-9]|1\d|2[0-8])|(?:0[13-9]|1[0-2])-(?:29|30)|(?:0[13578]|1[02])-31)|(?:[1-9]\d(?:0[48]|[2468][048]|[13579][26])|(?:[2468][048]|[13579][26])00)-02-29)T(?:[01]\d|2[0-3]):[0-5]\d:[0-5]\d(?:(\.\d{3}))(?:Z|[+-][01]\d:[0-5]\d)$
      description: >-
        The API data type DateTime is a JSON String in a lexical format that is
        restricted by a regular expression for interoperability reasons. The
        format is according to ISO 8601, expressed in a combined date, time and
        time zone format. A more readable version of the format is
        yyyy-MM-ddTHH:mm:ss.SSS[-HH:MM]. Examples -
        "2016-05-24T08:38:08.699-04:00", "2016-05-24T08:38:08.699Z" (where Z
        indicates Zulu time zone, same as UTC).
    ErrorCode:
      title: ErrorCode
      type: string
      pattern: '^[1-9]\d{3}$'
      description: >-
        The API data type ErrorCode is a JSON String of four characters,
        consisting of digits only. Negative numbers are not allowed. A leading
        zero is not allowed. Each error code in the API is a four-digit number,
        for example, 1234, where the first number (1 in the example) represents
        the high-level error category, the second number (2 in the example)
        represents the low-level error category, and the last two numbers (34 in
        the example) represents the specific error.
    ErrorDescription:
      title: ErrorDescription
      type: string
      minLength: 1
      maxLength: 128
      description: Error description string.
    ExtensionKey:
      title: ExtensionKey
      type: string
      minLength: 1
      maxLength: 32
      description: Extension key.
    ExtensionValue:
      title: ExtensionValue
      type: string
      minLength: 1
      maxLength: 128
      description: Extension value.
    FirstName:
      title: FirstName
      type: string
      minLength: 1
      maxLength: 128
      pattern: '^(?!\s*$)[\w .,''-]{1,128}$'
      description: First name of the Party (Name Type).
    FspId:
      title: FspId
      type: string
      minLength: 1
      maxLength: 32
      description: FSP identifier.
    IlpCondition:
      title: IlpCondition
      type: string
      pattern: '^[A-Za-z0-9-_]{43}$'
      maxLength: 48
      description: Condition that must be attached to the transfer by the Payer.
    IlpFulfilment:
      title: IlpFulfilment
      type: string
      pattern: '^[A-Za-z0-9-_]{43}$'
      maxLength: 48
      description: Fulfilment that must be attached to the transfer by the Payee.
    IlpPacket:
      title: IlpPacket
      type: string
      pattern: '^[A-Za-z0-9-_]+[=]{0,2}$'
      minLength: 1
      maxLength: 32768
      description: Information for recipient (transport layer information).
    Integer:
      title: Integer
      type: string
      pattern: '^[1-9]\d*$'
      description: >-
        The API data type Integer is a JSON String consisting of digits only.
        Negative numbers and leading zeroes are not allowed. The data type is
        always limited to a specific number of digits.
    LastName:
      title: LastName
      type: string
      minLength: 1
      maxLength: 128
      pattern: '^(?!\s*$)[\w .,''-]{1,128}$'
      description: Last name of the Party (Name Type).
    Latitude:
      title: Latitude
      type: string
      pattern: >-
        ^(\+|-)?(?:90(?:(?:\.0{1,6})?)|(?:[0-9]|[1-8][0-9])(?:(?:\.[0-9]{1,6})?))$
      description: >-
        The API data type Latitude is a JSON String in a lexical format that is
        restricted by a regular expression for interoperability reasons.
    Longitude:
      title: Longitude
      type: string
      pattern: >-
        ^(\+|-)?(?:180(?:(?:\.0{1,6})?)|(?:[0-9]|[1-9][0-9]|1[0-7][0-9])(?:(?:\.[0-9]{1,6})?))$
      description: >-
        The API data type Longitude is a JSON String in a lexical format that is
        restricted by a regular expression for interoperability reasons.
    MerchantClassificationCode:
      title: MerchantClassificationCode
      type: string
      pattern: '^[\d]{1,4}$'
      description: >-
        A limited set of pre-defined numbers. This list would be a limited set
        of numbers identifying a set of popular merchant types like School Fees,
        Pubs and Restaurants, Groceries, etc.
    MiddleName:
      title: MiddleName
      type: string
      minLength: 1
      maxLength: 128
      pattern: '^(?!\s*$)[\w .,''-]{1,128}$'
      description: Middle name of the Party (Name Type).
    Name:
      title: Name
      type: string
      pattern: '^(?!\s*$)[\w .,''-]{1,128}$'
      description: >-
        The API data type Name is a JSON String, restricted by a regular
        expression to avoid characters which are generally not used in a name.
        Regular Expression - The regular expression for restricting the Name
        type is "^(?!\s*$)[\w .,'-]{1,128}$". The restriction does not allow a
        string consisting of whitespace only, all Unicode characters are
        allowed, as well as the period (.) (apostrophe (‘), dash (-), comma (,)
        and space characters ( ). Note -  In some programming languages, Unicode
        support must be specifically enabled. For example, if Java is used the
        flag UNICODE_CHARACTER_CLASS must be enabled to allow Unicode
        characters.
    Note:
      title: Note
      type: string
      minLength: 1
      maxLength: 128
      description: Memo assigned to transaction
    OtpValue:
      title: OtpValue
      type: string
      pattern: '^\d{3,10}$'
      description: >-
        The API data type OtpValue is a JSON String of 3 to 10 characters,
        consisting of digits only. Negative numbers are not allowed. One or more
        leading zeros are allowed.
    PartyIdentifier:
      title: PartyIdentifier
      type: string
      minLength: 1
      maxLength: 128
      description: Identifier of the Party.
    PartyIdType:
      title: PartyIdTypeEnum
      type: string
      enum:
        - MSISDN
        - EMAIL
        - PERSONAL_ID
        - BUSINESS
        - DEVICE
        - ACCOUNT_ID
        - IBAN
        - ALIAS
      description: >-
        Below are the allowed values for the enumeration - MSISDN An MSISDN
        (Mobile Station International Subscriber Directory Number, that is, the
        phone number) is used as reference to a participant. The MSISDN
        identifier should be in international format according to the ITU-T
        E.164 standard. Optionally, the MSISDN may be prefixed by a single plus
        sign, indicating the international prefix. - EMAIL An email is used as
        reference to a participant. The format of the email should be according
        to the informational RFC 3696. - PERSONAL_ID A personal identifier is
        used as reference to a participant. Examples of personal identification
        are passport number, birth certificate number, and national registration
        number. The identifier number is added in the PartyIdentifier element.
        The personal identifier type is added in the PartySubIdOrType element. -
        BUSINESS A specific Business (for example, an organization or a company)
        is used as reference to a participant. The BUSINESS identifier can be in
        any format. To make a transaction connected to a specific username or
        bill number in a Business, the PartySubIdOrType element should be used.
        - DEVICE A specific device (for example, a POS or ATM) ID connected to a
        specific business or organization is used as reference to a Party. For
        referencing a specific device under a specific business or organization,
        use the PartySubIdOrType element. - ACCOUNT_ID A bank account number or
        FSP account ID should be used as reference to a participant. The
        ACCOUNT_ID identifier can be in any format, as formats can greatly
        differ depending on country and FSP. - IBAN A bank account number or FSP
        account ID is used as reference to a participant. The IBAN identifier
        can consist of up to 34 alphanumeric characters and should be entered
        without whitespace. - ALIAS An alias is used as reference to a
        participant. The alias should be created in the FSP as an alternative
        reference to an account owner. Another example of an alias is a username
        in the FSP system. The ALIAS identifier can be in any format. It is also
        possible to use the PartySubIdOrType element for identifying an account
        under an Alias defined by the PartyIdentifier.
    PartyName:
      title: PartyName
      type: string
      minLength: 1
      maxLength: 128
      description: Name of the Party. Could be a real name or a nickname.
    PartySubIdOrType:
      title: PartySubIdOrType
      type: string
      minLength: 1
      maxLength: 128
      description: >-
        Either a sub-identifier of a PartyIdentifier, or a sub-type of the
        PartyIdType, normally a PersonalIdentifierType.
    PersonalIdentifierType:
      title: PersonalIdentifierType
      type: string
      enum:
        - PASSPORT
        - NATIONAL_REGISTRATION
        - DRIVING_LICENSE
        - ALIEN_REGISTRATION
        - NATIONAL_ID_CARD
        - EMPLOYER_ID
        - TAX_ID_NUMBER
        - SENIOR_CITIZENS_CARD
        - MARRIAGE_CERTIFICATE
        - HEALTH_CARD
        - VOTERS_ID
        - UNITED_NATIONS
        - OTHER_ID
      description: >-
        Below are the allowed values for the enumeration - PASSPORT A passport
        number is used as reference to a Party. - NATIONAL_REGISTRATION A
        national registration number is used as reference to a Party. -
        DRIVING_LICENSE A driving license is used as reference to a Party. -
        ALIEN_REGISTRATION An alien registration number is used as reference to
        a Party. - NATIONAL_ID_CARD A national ID card number is used as
        reference to a Party. - EMPLOYER_ID A tax identification number is used
        as reference to a Party. - TAX_ID_NUMBER A tax identification number is
        used as reference to a Party. - SENIOR_CITIZENS_CARD A senior citizens
        card number is used as reference to a Party. - MARRIAGE_CERTIFICATE A
        marriage certificate number is used as reference to a Party. -
        HEALTH_CARD A health card number is used as reference to a Party. -
        VOTERS_ID A voter’s identification number is used as reference to a
        Party. - UNITED_NATIONS An UN (United Nations) number is used as
        reference to a Party. - OTHER_ID Any other type of identification type
        number is used as reference to a Party.
    QRCODE:
      title: QRCODE
      type: string
      pattern: ^\S{1,64}$
      minLength: 1
      maxLength: 64
      description: QR code used as One Time Password.
    RefundReason:
      title: RefundReason
      type: string
      minLength: 1
      maxLength: 128
      description: Reason for the refund.
    TokenCode:
      title: TokenCode
      type: string
      pattern: '^[0-9a-zA-Z]{4,32}$'
      description: >-
        The API data type TokenCode is a JSON String between 4 and 32
        characters, consisting of digits or upper or lowercase characters from a
        to z.
    TransactionInitiator:
      title: TransactionInitiatorEnum
      type: string
      enum:
        - PAYER
        - PAYEE
      description: >-
        Below are the allowed values for the enumeration - PAYER Sender of funds
        is initiating the transaction. The account to send from is either owned
        by the Payer or is connected to the Payer in some way. - PAYEE Recipient
        of the funds is initiating the transaction by sending a transaction
        request. The Payer must approve the transaction, either automatically by
        a pre-generated OTP or by pre-approval of the Payee, or by manually
        approving in his or her own Device.
    TransactionInitiatorType:
      title: TransactionInitiatorTypeEnum
      type: string
      enum:
        - CONSUMER
        - AGENT
        - BUSINESS
        - DEVICE
      description: >-
        Below are the allowed values for the enumeration - CONSUMER Consumer is
        the initiator of the transaction. - AGENT Agent is the initiator of the
        transaction. - BUSINESS Business is the initiator of the transaction. -
        DEVICE Device is the initiator of the transaction.
    TransactionRequestState:
      title: TransactionRequestStateEnum
      type: string
      enum:
        - RECEIVED
        - PENDING
        - ACCEPTED
        - REJECTED
      description: >-
        Below are the allowed values for the enumeration - RECEIVED Payer FSP
        has received the transaction from the Payee FSP. - PENDING Payer FSP has
        sent the transaction request to the Payer. - ACCEPTED Payer has approved
        the transaction. - REJECTED Payer has rejected the transaction.
    TransactionScenario:
      title: TransactionScenarioEnum
      type: string
      enum:
        - DEPOSIT
        - WITHDRAWAL
        - TRANSFER
        - PAYMENT
        - REFUND
      description: >-
        Below are the allowed values for the enumeration - DEPOSIT Used for
        performing a Cash-In (deposit) transaction. In a normal scenario,
        electronic funds are transferred from a Business account to a Consumer
        account, and physical cash is given from the Consumer to the Business
        User. - WITHDRAWAL Used for performing a Cash-Out (withdrawal)
        transaction. In a normal scenario, electronic funds are transferred from
        a Consumer’s account to a Business account, and physical cash is given
        from the Business User to the Consumer. - TRANSFER Used for performing a
        P2P (Peer to Peer, or Consumer to Consumer) transaction. - PAYMENT
        Usually used for performing a transaction from a Consumer to a Merchant
        or Organization, but could also be for a B2B (Business to Business)
        payment. The transaction could be online for a purchase in an Internet
        store, in a physical store where both the Consumer and Business User are
        present, a bill payment, a donation, and so on. - REFUND Used for
        performing a refund of transaction.
    TransactionState:
      title: TransactionStateEnum
      type: string
      enum:
        - RECEIVED
        - PENDING
        - COMPLETED
        - REJECTED
      description: >-
        Below are the allowed values for the enumeration - RECEIVED Payee FSP
        has received the transaction from the Payer FSP. - PENDING Payee FSP has
        validated the transaction. - COMPLETED Payee FSP has successfully
        performed the transaction. - REJECTED Payee FSP has failed to perform
        the transaction.
    TransactionSubScenario:
      title: TransactionSubScenario
      type: string
      pattern: '^[A-Z_]{1,32}$'
      description: >-
        Possible sub-scenario, defined locally within the scheme (UndefinedEnum
        Type).
    TransferState:
      title: TransferStateEnum
      type: string
      enum:
        - RECEIVED
        - RESERVED
        - COMMITTED
        - ABORTED
      description: >-
        Below are the allowed values for the enumeration
        - RECEIVED Next ledger has received the transfer.
        - RESERVED Next ledger has reserved the transfer.
        - COMMITTED Next ledger has successfully performed the transfer.
        - ABORTED Next ledger has aborted the transfer due a rejection or failure to perform the transfer.
    UndefinedEnum:
      title: UndefinedEnum
      type: string
      pattern: '^[A-Z_]{1,32}$'
      description: >-
        The API data type UndefinedEnum is a JSON String consisting of 1 to 32
        uppercase characters including an underscore character (_).
    AuthenticationInfo:
      title: AuthenticationInfo
      type: object
      description: Data model for the complex type AuthenticationInfo
      properties:
        authentication:
          $ref: '#/components/schemas/AuthenticationType'
          description: Type of authentication.
        authenticationValue:
          $ref: '#/components/schemas/AuthenticationValue'
          description: Authentication value.
      required:
        - authentication
        - authenticationValue
    AuthorizationsPostRequest:
      title: AuthorizationsPostRequest
      type: object
      description: POST /authorizations Request object
      properties:
        authenticationType:
          $ref: '#/components/schemas/AuthenticationType'
          description: This value is a valid authentication type from the enumeration AuthenticationType(OTP or QR Code or U2F).
        retriesLeft:
          $ref: '#/components/schemas/RetriesLeft'
          description: RetriesLeft is the number of retries left before the financial transaction is rejected. It must be expressed in the form of the data type Integer. retriesLeft=1 means that this is the last retry before the financial transaction is rejected.
        amount:
          $ref: '#/components/schemas/Money'
          description: This is the transaction amount that will be withdrawn from the Payer’s account.
        transactionId:
          $ref: '#/components/schemas/CorrelationId'
          description: Common ID (decided by the Payer FSP) between the FSPs for the future transaction object. The actual transaction will be created as part of a successful transfer process.
        transactionRequestId:
          $ref: '#/components/schemas/CorrelationId'
          description: The transactionRequestID, received from the POST /transactionRequests service earlier in the process.
        quote:
          $ref: '#/components/schemas/QuotesIDPutResponse'
          description: Quotes object
      required:
      - authenticationType
      - retriesLeft
      - amount
      - transactionId
      - transactionRequestId
      - quote
    AuthorizationsIDPutResponse:
      title: AuthorizationsIDPutResponse
      type: object
      description: 'PUT /authorizations/{ID} object'
      properties:
        authenticationInfo:
          $ref: '#/components/schemas/AuthenticationInfo'
          description: 'OTP or QR Code if entered, otherwise empty.'
        responseType:
          $ref: '#/components/schemas/AuthorizationResponse'
          description: >-
            Enum containing response information; if the customer entered the
            authentication value, rejected the transaction, or requested a
            resend of the authentication value.
      required:
        - responseType
    BulkQuotesPostRequest:
      title: BulkQuotesPostRequest
      type: object
      description: POST /bulkQuotes object
      properties:
        bulkQuoteId:
          $ref: '#/components/schemas/CorrelationId'
          description: >-
            Common ID between the FSPs for the bulk quote object, decided by the
            Payer FSP. The ID should be reused for resends of the same bulk
            quote. A new ID should be generated for each new bulk quote.
        payer:
          $ref: '#/components/schemas/Party'
          description: Information about the Payer in the proposed financial transaction.
        geoCode:
          $ref: '#/components/schemas/GeoCode'
          description: >-
            Longitude and Latitude of the initiating Party. Can be used to
            detect fraud.
        expiration:
          $ref: '#/components/schemas/DateTime'
          description: >-
            Expiration is optional to let the Payee FSP know when a quote no
            longer needs to be returned.
        individualQuotes:
          type: array
          minItems: 1
          maxItems: 1000
          items:
            $ref: '#/components/schemas/IndividualQuote'
          description: List of quotes elements.
        extensionList:
          $ref: '#/components/schemas/ExtensionList'
          description: 'Optional extension, specific to deployment.'
      required:
        - bulkQuoteId
        - payer
        - individualQuotes
    BulkQuotesIDPutResponse:
      title: BulkQuotesIDPutResponse
      type: object
      description: 'PUT /bulkQuotes/{ID} object'
      properties:
        individualQuoteResults:
          type: array
          maxItems: 1000
          items:
            $ref: '#/components/schemas/IndividualQuoteResult'
          description: >-
            Fees for each individual transaction, if any of them are charged per
            transaction.
        expiration:
          $ref: '#/components/schemas/DateTime'
          description: >-
            Date and time until when the quotation is valid and can be honored
            when used in the subsequent transaction request.
        extensionList:
          $ref: '#/components/schemas/ExtensionList'
          description: 'Optional extension, specific to deployment.'
      required:
        - expiration
    BulkTransfersPostRequest:
      title: BulkTransfersPostRequest
      type: object
      description: POST /bulkTransfers object
      properties:
        bulkTransferId:
          $ref: '#/components/schemas/CorrelationId'
          description: >-
            Common ID between the FSPs and the optional Switch for the bulk
            transfer object, decided by the Payer FSP. The ID should be reused
            for resends of the same bulk transfer. A new ID should be generated
            for each new bulk transfer.
        bulkQuoteId:
          $ref: '#/components/schemas/CorrelationId'
          description: ID of the related bulk quote.
        payerFsp:
          $ref: '#/components/schemas/FspId'
          description: Payer FSP identifier.
        payeeFsp:
          $ref: '#/components/schemas/FspId'
          description: Payee FSP identifier.
        individualTransfers:
          type: array
          minItems: 1
          maxItems: 1000
          items:
            $ref: '#/components/schemas/IndividualTransfer'
          description: List of IndividualTransfer elements.
        expiration:
          $ref: '#/components/schemas/DateTime'
          description: Expiration time of the transfers.
        extensionList:
          $ref: '#/components/schemas/ExtensionList'
          description: 'Optional extension, specific to deployment.'
      required:
        - bulkTransferId
        - bulkQuoteId
        - payerFsp
        - payeeFsp
        - individualTransfers
        - expiration
    BulkTransfersIDPutResponse:
      title: BulkTransfersIDPutResponse
      type: object
      description: 'PUT /bulkTransfers/{ID} object'
      properties:
        completedTimestamp:
          $ref: '#/components/schemas/DateTime'
          description: Time and date when the bulk transaction was completed.
        individualTransferResults:
          type: array
          maxItems: 1000
          items:
            $ref: '#/components/schemas/IndividualTransferResult'
          description: List of IndividualTransferResult elements.
        bulkTransferState:
          $ref: '#/components/schemas/BulkTransferState'
          description: The state of the bulk transfer.
        extensionList:
          $ref: '#/components/schemas/ExtensionList'
          description: 'Optional extension, specific to deployment.'
      required:
        - bulkTransferState
    ErrorInformation:
      title: ErrorInformation
      type: object
      description: Data model for the complex type ErrorInformation.
      properties:
        errorCode:
          $ref: '#/components/schemas/ErrorCode'
          description: Specific error number.
        errorDescription:
          $ref: '#/components/schemas/ErrorDescription'
          description: Error description string.
        extensionList:
          $ref: '#/components/schemas/ExtensionList'
          description: 'Optional list of extensions, specific to deployment.'
      required:
        - errorCode
        - errorDescription
    ErrorInformationObject:
      title: ErrorInformationObject
      type: object
      description: Data model for the complex type object that contains ErrorInformation.
      properties:
        errorInformation:
          $ref: '#/components/schemas/ErrorInformation'
      required:
        - errorInformation
    ErrorInformationResponse:
      title: ErrorInformationResponse
      type: object
      description: >-
        Data model for the complex type object that contains an optional element
        ErrorInformation used along with 4xx and 5xx responses.
      properties:
        errorInformation:
          $ref: '#/components/schemas/ErrorInformation'
    Extension:
      title: Extension
      type: object
      description: Data model for the complex type Extension
      properties:
        key:
          $ref: '#/components/schemas/ExtensionKey'
          description: Extension key.
        value:
          $ref: '#/components/schemas/ExtensionValue'
          description: Extension value.
      required:
        - key
        - value
    ExtensionList:
      title: ExtensionList
      type: object
      description: Data model for the complex type ExtensionList
      properties:
        extension:
          type: array
          items:
            $ref: '#/components/schemas/Extension'
          minItems: 1
          maxItems: 16
          description: Number of Extension elements
      required:
        - extension
    GeoCode:
      title: GeoCode
      type: object
      description: >-
        Data model for the complex type GeoCode. Indicates the geographic
        location from where the transaction was initiated.
      properties:
        latitude:
          $ref: '#/components/schemas/Latitude'
          description: Latitude of the Party.
        longitude:
          $ref: '#/components/schemas/Longitude'
          description: Longitude of the   Party.
      required:
        - latitude
        - longitude
    IndividualQuote:
      title: IndividualQuote
      type: object
      description: Data model for the complex type IndividualQuote.
      properties:
        quoteId:
          $ref: '#/components/schemas/CorrelationId'
          description: Identifies quote message.
        transactionId:
          $ref: '#/components/schemas/CorrelationId'
          description: Identifies transaction message.
        payee:
          $ref: '#/components/schemas/Party'
          description: Information about the Payee in the proposed financial transaction.
        amountType:
          $ref: '#/components/schemas/AmountType'
          description: 'SEND for sendAmount, RECEIVE for receiveAmount.'
        amount:
          $ref: '#/components/schemas/Money'
          description: >-
            Depending on amountType - If SEND - The amount the Payer would like
            to send, that is, the amount that should be withdrawn from the Payer
            account including any fees. The amount is updated by each
            participating entity in the transaction. If RECEIVE - The amount the
            Payee should receive, that is, the amount that should be sent to the
            receiver exclusive any fees. The amount is not updated by any of the
            participating entities.
        fees:
          $ref: '#/components/schemas/Money'
          description: >-
            The fees in the transaction. The fees element should be empty if
            fees should be non-disclosed. The fees element should be non-empty
            if fees should be disclosed.
        transactionType:
          $ref: '#/components/schemas/TransactionType'
          description: Type of transaction that the quote is requested for.
        note:
          $ref: '#/components/schemas/Note'
          description: Memo that will be attached to the transaction.
        extensionList:
          $ref: '#/components/schemas/ExtensionList'
          description: 'Optional extension, specific to deployment.'
      required:
        - quoteId
        - transactionId
        - payee
        - amountType
        - amount
        - transactionType
    IndividualQuoteResult:
      title: IndividualQuoteResult
      type: object
      description: Data model for the complex type IndividualQuoteResult.
      properties:
        quoteId:
          $ref: '#/components/schemas/CorrelationId'
          description: Identifies quote message.
        payee:
          $ref: '#/components/schemas/Party'
          description: Information about the Payee in the proposed financial transaction.
        transferAmount:
          $ref: '#/components/schemas/Money'
          description: >-
            The amount of Money that the Payer FSP should transfer to the Payee
            FSP.
        payeeReceiveAmount:
          $ref: '#/components/schemas/Money'
          description: >-
            Amount that the Payee should receive in the end-to-end transaction.
            Optional as the Payee FSP might not want to disclose any optional
            Payee fees.
        payeeFspFee:
          $ref: '#/components/schemas/Money'
          description: Payee FSP’s part of the transaction fee.
        payeeFspCommission:
          $ref: '#/components/schemas/Money'
          description: Transaction commission from the Payee FSP
        ilpPacket:
          $ref: '#/components/schemas/IlpPacket'
          description: The ILP Packet that must be attached to the transfer by the Payer.
        condition:
          $ref: '#/components/schemas/IlpCondition'
          description: The condition that must be attached to the transfer by the Payer.
        errorInformation:
          $ref: '#/components/schemas/ErrorInformation'
          description: >-
            Error code, category description. Note - payee, transferAmount,
            payeeReceiveAmount, payeeFspFee, payeeFspCommission, ilpPacket, and
            condition should not be set if errorInformation is set.
        extensionList:
          $ref: '#/components/schemas/ExtensionList'
          description: 'Optional extension, specific to deployment.'
      required:
        - quoteId
    IndividualTransfer:
      title: IndividualTransfer
      type: object
      description: Data model for the complex type IndividualTransfer.
      properties:
        transferId:
          $ref: '#/components/schemas/CorrelationId'
          description: Identifies messages related to the same /transfers sequence.
        transferAmount:
          $ref: '#/components/schemas/Money'
          description: Transaction amount to be sent.
        ilpPacket:
          $ref: '#/components/schemas/IlpPacket'
          description: >-
            ILP Packet containing the amount delivered to the Payee and the ILP
            Address of the Payee and any other end-to-end data.
        condition:
          $ref: '#/components/schemas/IlpCondition'
          description: Condition that must be fulfilled to commit the transfer.
        extensionList:
          $ref: '#/components/schemas/ExtensionList'
          description: 'Optional extension, specific to deployment.'
      required:
        - transferId
        - transferAmount
        - ilpPacket
        - condition
    IndividualTransferResult:
      title: IndividualTransferResult
      type: object
      description: Data model for the complex type IndividualTransferResult.
      properties:
        transferId:
          $ref: '#/components/schemas/CorrelationId'
          description: Identifies messages related to the same /transfers sequence.
        fulfilment:
          $ref: '#/components/schemas/IlpFulfilment'
          description: >-
            Fulfilment of the condition specified with the transaction. Note -
            Either fulfilment or errorInformation should be set, not both.
        errorInformation:
          $ref: '#/components/schemas/ErrorInformation'
          description: >-
            If transfer is REJECTED, error information may be provided. Note -
            Either fulfilment or errorInformation should be set, not both.
        extensionList:
          $ref: '#/components/schemas/ExtensionList'
          description: 'Optional extension, specific to deployment.'
      required:
        - transferId
    Money:
      title: Money
      type: object
      description: Data model for the complex type Money.
      properties:
        currency:
          $ref: '#/components/schemas/Currency'
          description: Currency of the amount.
        amount:
          $ref: '#/components/schemas/Amount'
          description: Amount of Money.
      required:
        - currency
        - amount
    ParticipantsTypeIDSubIDPostRequest:
      title: ParticipantsTypeIDSubIDPostRequest
      type: object
      description: The object sent in the POST /participants/{Type}/{ID}/{SubId} and /participants/{Type}/{ID} requests. An additional optional ExtensionList element has been added as part of v1.1 changes.
      properties:
        fspId:
          $ref: '#/components/schemas/FspId'
          description: FSP Identifier that the Party belongs to.
          example: 1234
        currency:
          $ref: '#/components/schemas/Currency'
          description: Indicate that the provided Currency is supported by the Party.
          example: USD
        extensionList:
          $ref: '#/components/schemas/ExtensionList'
          description: Optional extension, specific to deployment.
      required:
        - fspId
    ParticipantsTypeIDPutResponse:
      title: ParticipantsTypeIDPutResponse
      type: object
      description: 'PUT /participants/{Type}/{ID}/{SubId}, /participants/{Type}/{ID} object'
      properties:
        fspId:
          $ref: '#/components/schemas/FspId'
          description: FSP Identifier that the Party belongs to.
    ParticipantsIDPutResponse:
      title: ParticipantsIDPutResponse
      type: object
      description: 'PUT /participants/{ID} object'
      properties:
        partyList:
          type: array
          items:
            $ref: '#/components/schemas/PartyResult'
          minItems: 1
          maxItems: 10000
          description: >-
            List of PartyResult elements that were either created or failed to
            be created.
        currency:
          $ref: '#/components/schemas/Currency'
          description: >-
            Indicate that the provided Currency was set to be supported by each
            successfully added PartyIdInfo.
      required:
        - partyList
    ParticipantsPostRequest:
      title: ParticipantsPostRequest
      type: object
      description: POST /participants object
      properties:
        requestId:
          $ref: '#/components/schemas/CorrelationId'
          description: >-
            The ID of the request, decided by the client. Used for
            identification of the callback from the server.
        partyList:
          type: array
          items:
            $ref: '#/components/schemas/PartyIdInfo'
          minItems: 1
          maxItems: 10000
          description: >-
            List of PartyIdInfo elements that the client would like to update or
            create FSP information about.
        currency:
          $ref: '#/components/schemas/Currency'
          description: >-
            Indicate that the provided Currency is supported by each PartyIdInfo
            in the list.
      required:
        - requestId
        - partyList
    Party:
      title: Party
      type: object
      description: Data model for the complex type Party.
      properties:
        accounts:
          $ref: '#/components/schemas/AccountList'
          description: List of accounts associated with the party containing and DFSP routable address, currency identifier and description.
        partyIdInfo:
          $ref: '#/components/schemas/PartyIdInfo'
          description: 'Party Id type, id, sub ID or type, and FSP Id.'
        merchantClassificationCode:
          $ref: '#/components/schemas/MerchantClassificationCode'
          description: >-
            Used in the context of Payee Information, where the Payee happens to
            be a merchant accepting merchant payments.
        name:
          $ref: '#/components/schemas/PartyName'
          description: 'Display name of the Party, could be a real name or a nick name.'
        personalInfo:
          $ref: '#/components/schemas/PartyPersonalInfo'
          description: >-
            Personal information used to verify identity of Party such as first,
            middle, last name and date of birth.
      required:
        - partyIdInfo
    PartyComplexName:
      title: PartyComplexName
      type: object
      description: Data model for the complex type PartyComplexName.
      properties:
        firstName:
          $ref: '#/components/schemas/FirstName'
          description: Party’s first name.
        middleName:
          $ref: '#/components/schemas/MiddleName'
          description: Party’s middle name.
        lastName:
          $ref: '#/components/schemas/LastName'
          description: Party’s last name.
    PartyIdInfo:
      title: PartyIdInfo
      type: object
      description: Data model for the complex type PartyIdInfo. An ExtensionList element has been added to this reqeust in version v1.1
      properties:
        partyIdType:
          $ref: '#/components/schemas/PartyIdType'
          description: Type of the identifier.
          example: PERSONAL_ID
        partyIdentifier:
          $ref: '#/components/schemas/PartyIdentifier'
          description: An identifier for the Party.
          example: 16135551212
        partySubIdOrType:
          $ref: '#/components/schemas/PartySubIdOrType'
          description: A sub-identifier or sub-type for the Party.
          example: DRIVING_LICENSE
        fspId:
          $ref: '#/components/schemas/FspId'
          description: FSP ID (if known).
          example: 1234
        extensionList:
          $ref: '#/components/schemas/ExtensionList'
          description: Optional extension, specific to deployment.
      required:
        - partyIdType
        - partyIdentifier
    PartiesTypeIDPutResponse:
      title: PartiesTypeIDPutResponse
      type: object
      description: 'PUT /parties/{Type}/{ID} object'
      properties:
        party:
          $ref: '#/components/schemas/Party'
          description: Information regarding the requested Party.
      required:
        - party
    PartyPersonalInfo:
      title: PartyPersonalInfo
      type: object
      description: Data model for the complex type PartyPersonalInfo.
      properties:
        complexName:
          $ref: '#/components/schemas/PartyComplexName'
          description: 'First, middle and last name for the Party.'
        dateOfBirth:
          $ref: '#/components/schemas/DateOfBirth'
          description: Date of birth for the Party.
    PartyResult:
      title: PartyResult
      type: object
      description: Data model for the complex type PartyResult.
      properties:
        partyId:
          $ref: '#/components/schemas/PartyIdInfo'
          description: 'Party Id type, id, sub ID or type, and FSP Id.'
        errorInformation:
          $ref: '#/components/schemas/ErrorInformation'
          description: >-
            If the Party failed to be added, error information should be
            provided. Otherwise, this parameter should be empty to indicate
            success.
      required:
        - partyId
    QuotesPostRequest:
      title: QuotesPostRequest
      type: object
      description: POST /quotes object
      properties:
        quoteId:
          $ref: '#/components/schemas/CorrelationId'
          description: >-
            Common ID between the FSPs for the quote object, decided by the
            Payer FSP. The ID should be reused for resends of the same quote for
            a transaction. A new ID should be generated for each new quote for a
            transaction.
        transactionId:
          $ref: '#/components/schemas/CorrelationId'
          description: >-
            Common ID (decided by the Payer FSP) between the FSPs for the future
            transaction object. The actual transaction will be created as part
            of a successful transfer process. The ID should be reused for
            resends of the same quote for a transaction. A new ID should be
            generated for each new quote for a transaction.
        transactionRequestId:
          $ref: '#/components/schemas/CorrelationId'
          description: Identifies an optional previously-sent transaction request.
        payee:
          $ref: '#/components/schemas/Party'
          description: Information about the Payee in the proposed financial transaction.
        payer:
          $ref: '#/components/schemas/Party'
          description: Information about the Payer in the proposed financial transaction.
        amountType:
          $ref: '#/components/schemas/AmountType'
          description: 'SEND for send amount, RECEIVE for receive amount.'
        amount:
          $ref: '#/components/schemas/Money'
          description: >-
            Depending on amountType. If SEND - The amount the Payer would like
            to send, that is, the amount that should be withdrawn from the Payer
            account including any fees. The amount is updated by each
            participating entity in the transaction. If RECEIVE - The amount the
            Payee should receive, that is, the amount that should be sent to the
            receiver exclusive any fees. The amount is not updated by any of the
            participating entities.
        fees:
          $ref: '#/components/schemas/Money'
          description: >-
            The fees in the transaction. The fees element should be empty if
            fees should be non-disclosed. The fees element should be non-empty
            if fees should be disclosed.
        transactionType:
          $ref: '#/components/schemas/TransactionType'
          description: Type of transaction for which the quote is requested.
        geoCode:
          $ref: '#/components/schemas/GeoCode'
          description: >-
            Longitude and Latitude of the initiating Party. Can be used to
            detect fraud.
        note:
          $ref: '#/components/schemas/Note'
          description: A memo that will be attached to the transaction.
        expiration:
          $ref: '#/components/schemas/DateTime'
          description: >-
            Expiration is optional. It can be set to get a quick failure in case
            the peer FSP takes too long to respond. Also, it may be beneficial
            for Consumer, Agent, and Merchant to know that their request has a
            time limit.
        extensionList:
          $ref: '#/components/schemas/ExtensionList'
          description: 'Optional extension, specific to deployment.'
      required:
        - quoteId
        - transactionId
        - payee
        - payer
        - amountType
        - amount
        - transactionType
    QuotesIDPutResponse:
      title: QuotesIDPutResponse
      type: object
      description: 'PUT /quotes/{ID} object'
      properties:
        transferAmount:
          $ref: '#/components/schemas/Money'
          description: >-
            The amount of Money that the Payer FSP should transfer to the Payee
            FSP.
        payeeReceiveAmount:
          $ref: '#/components/schemas/Money'
          description: >-
            The amount of Money that the Payee should receive in the end-to-end
            transaction. Optional as the Payee FSP might not want to disclose
            any optional Payee fees.
        payeeFspFee:
          $ref: '#/components/schemas/Money'
          description: Payee FSP’s part of the transaction fee.
        payeeFspCommission:
          $ref: '#/components/schemas/Money'
          description: Transaction commission from the Payee FSP.
        expiration:
          $ref: '#/components/schemas/DateTime'
          description: >-
            Date and time until when the quotation is valid and can be honored
            when used in the subsequent transaction.
        geoCode:
          $ref: '#/components/schemas/GeoCode'
          description: Longitude and Latitude of the Payee. Can be used to detect fraud.
        ilpPacket:
          $ref: '#/components/schemas/IlpPacket'
          description: The ILP Packet that must be attached to the transfer by the Payer.
        condition:
          $ref: '#/components/schemas/IlpCondition'
          description: The condition that must be attached to the transfer by the Payer.
        extensionList:
          $ref: '#/components/schemas/ExtensionList'
          description: 'Optional extension, specific to deployment.'
      required:
        - transferAmount
        - expiration
        - ilpPacket
        - condition
    Refund:
      title: Refund
      type: object
      description: Data model for the complex type Refund.
      properties:
        originalTransactionId:
          $ref: '#/components/schemas/CorrelationId'
          description: >-
            Reference to the original transaction ID that is requested to be
            refunded.
        refundReason:
          $ref: '#/components/schemas/RefundReason'
          description: Free text indicating the reason for the refund.
      required:
        - originalTransactionId
    Transaction:
      title: Transaction
      type: object
      description: >-
        Data model for the complex type Transaction. The Transaction type is
        used to carry end-to-end data between the Payer FSP and the Payee FSP in
        the ILP Packet. Both the transactionId and the quoteId in the data model
        are decided by the Payer FSP in the POST /quotes.
      properties:
        transactionId:
          $ref: '#/components/schemas/CorrelationId'
          description: >-
            ID of the transaction, the ID is decided by the Payer FSP during the
            creation of the quote.
        quoteId:
          $ref: '#/components/schemas/CorrelationId'
          description: >-
            ID of the quote, the ID is decided by the Payer FSP during the
            creation of the quote.
        payee:
          $ref: '#/components/schemas/Party'
          description: Information about the Payee in the proposed financial transaction.
        payer:
          $ref: '#/components/schemas/Party'
          description: Information about the Payer in the proposed financial transaction.
        amount:
          $ref: '#/components/schemas/Money'
          description: Transaction amount to be sent.
        transactionType:
          $ref: '#/components/schemas/TransactionType'
          description: Type of the transaction.
        note:
          $ref: '#/components/schemas/Note'
          description: 'Memo associated to the transaction, intended to the Payee.'
        extensionList:
          $ref: '#/components/schemas/ExtensionList'
          description: 'Optional extension, specific to deployment.'
      required:
        - transactionId
        - quoteId
        - payee
        - payer
        - amount
        - transactionType
    TransactionRequestsIDPutResponse:
      title: TransactionRequestsIDPutResponse
      type: object
      description: 'PUT /transactionRequests/{ID} object'
      properties:
        transactionId:
          $ref: '#/components/schemas/CorrelationId'
          description: >-
            Identifies a related transaction (if a transaction has been
            created).
        transactionRequestState:
          $ref: '#/components/schemas/TransactionRequestState'
          description: State of the transaction request.
        extensionList:
          $ref: '#/components/schemas/ExtensionList'
          description: 'Optional extension, specific to deployment.'
      required:
        - transactionRequestState
    TransactionsIDPutResponse:
      title: TransactionsIDPutResponse
      type: object
      description: 'PUT /transactions/{ID} object'
      properties:
        completedTimestamp:
          $ref: '#/components/schemas/DateTime'
          description: Time and date when the transaction was completed.
        transactionState:
          $ref: '#/components/schemas/TransactionState'
          description: State of the transaction.
        code:
          $ref: '#/components/schemas/Code'
          description: >-
            Optional redemption information provided to Payer after transaction
            has been completed.
        extensionList:
          $ref: '#/components/schemas/ExtensionList'
          description: 'Optional extension, specific to deployment.'
      required:
        - transactionState
    TransactionType:
      title: TransactionType
      type: object
      description: Data model for the complex type TransactionType.
      properties:
        scenario:
          $ref: '#/components/schemas/TransactionScenario'
          description: 'Deposit, withdrawal, refund, …'
        subScenario:
          $ref: '#/components/schemas/TransactionSubScenario'
          description: 'Possible sub-scenario, defined locally within the scheme.'
        initiator:
          $ref: '#/components/schemas/TransactionInitiator'
          description: Who is initiating the transaction - Payer or Payee
        initiatorType:
          $ref: '#/components/schemas/TransactionInitiatorType'
          description: 'Consumer, agent, business, …'
        refundInfo:
          $ref: '#/components/schemas/Refund'
          description: >-
            Extra information specific to a refund scenario. Should only be
            populated if scenario is REFUND
        balanceOfPayments:
          $ref: '#/components/schemas/BalanceOfPayments'
          description: Balance of Payments code.
      required:
        - scenario
        - initiator
        - initiatorType
    TransfersPostRequest:
      title: TransfersPostRequest
      type: object
      description: POST /transfers Request object
      properties:
        transferId:
          $ref: '#/components/schemas/CorrelationId'
          description: >-
            The common ID between the FSPs and the optional Switch for the
            transfer object, decided by the Payer FSP. The ID should be reused
            for resends of the same transfer. A new ID should be generated for
            each new transfer.
        payeeFsp:
          $ref: '#/components/schemas/FspId'
          description: Payee FSP in the proposed financial transaction.
        payerFsp:
          $ref: '#/components/schemas/FspId'
          description: Payer FSP in the proposed financial transaction.
        amount:
          $ref: '#/components/schemas/Money'
          description: The transfer amount to be sent.
        ilpPacket:
          $ref: '#/components/schemas/IlpPacket'
          description: >-
            The ILP Packet containing the amount delivered to the Payee and the
            ILP Address of the Payee and any other end-to-end data.
        condition:
          $ref: '#/components/schemas/IlpCondition'
          description: The condition that must be fulfilled to commit the transfer.
        expiration:
          $ref: '#/components/schemas/DateTime'
          description: >-
            Expiration can be set to get a quick failure expiration of the
            transfer. The transfer should be rolled back if no fulfilment is
            delivered before this time.
        extensionList:
          $ref: '#/components/schemas/ExtensionList'
          description: 'Optional extension, specific to deployment.'
      required:
        - transferId
        - payeeFsp
        - payerFsp
        - amount
        - ilpPacket
        - condition
        - expiration
    TransactionRequestsPostRequest:
      title: TransactionRequestsPostRequest
      type: object
      description: POST /transactionRequests object
      properties:
        transactionRequestId:
          $ref: '#/components/schemas/CorrelationId'
          description: >-
            Common ID between the FSPs for the transaction request object,
            decided by the Payee FSP. The ID should be reused for resends of the
            same transaction request. A new ID should be generated for each new
            transaction request.
        payee:
          $ref: '#/components/schemas/Party'
          description: Information about the Payee in the proposed financial transaction.
        payer:
          $ref: '#/components/schemas/PartyIdInfo'
          description: >-
            Information about the Payer type, id, sub-type/id, FSP Id in the
            proposed financial transaction.
        amount:
          $ref: '#/components/schemas/Money'
          description: Requested amount to be transferred from the Payer to Payee.
        transactionType:
          $ref: '#/components/schemas/TransactionType'
          description: Type of transaction.
        note:
          $ref: '#/components/schemas/Note'
          description: 'Reason for the transaction request, intended to the Payer.'
        geoCode:
          $ref: '#/components/schemas/GeoCode'
          description: >-
            Longitude and Latitude of the initiating Party. Can be used to
            detect fraud.
        authenticationType:
          $ref: '#/components/schemas/AuthenticationType'
          description: 'OTP or QR Code, otherwise empty.'
        expiration:
          $ref: '#/components/schemas/DateTime'
          description: >-
            Can be set to get a quick failure in case the peer FSP takes too
            long to respond. Also, it may be beneficial for Consumer, Agent,
            Merchant to know that their request has a time limit.
        extensionList:
          $ref: '#/components/schemas/ExtensionList'
          description: 'Optional extension, specific to deployment.'
      required:
        - transactionRequestId
        - payee
        - payer
        - amount
        - transactionType
    TransfersIDPutResponse:
      title: TransfersIDPutResponse
      type: object
      description: 'PUT /transfers/{ID} object'
      properties:
        fulfilment:
          $ref: '#/components/schemas/IlpFulfilment'
          description: >-
            Fulfilment of the condition specified with the transaction.
            Mandatory if transfer has completed successfully.
        completedTimestamp:
          $ref: '#/components/schemas/DateTime'
          description: Time and date when the transaction was completed.
        transferState:
          $ref: '#/components/schemas/TransferState'
          description: State of the transfer.
        extensionList:
          $ref: '#/components/schemas/ExtensionList'
          description: 'Optional extension, specific to deployment.'
      required:
        - transferState
<<<<<<< HEAD
    ThirdPartyTransactionResponse:
      title: ThirdPartyTransactionResponse
      type: object
      description: The object sent in the PUT /thirdpartyRequests/transactions/{ID} request.
      properties:
        transactionId:
          $ref: '#/components/schemas/CorrelationId'
          description: >
            Identifies a related transaction (if a transaction has been created)
        transactionRequestState:
          $ref: '#/components/schemas/TransactionRequestState'
          description: State of the transaction request`
    AccountId:
      type: string
      description: >
        A long-lived account identifier provided by the DFSP
        this MUST NOT be Bank Account Number or anything that
        may expose a User's private bank account information
    AccountList:
      title: AccountList
      type: object
      description: Data model for the complex type AccountList
      properties:
        account:
          type: array
          items:
            $ref: '#/components/schemas/Account'
          minItems: 1
          maxItems: 32
          description: Accounts associated with the Party
      required:
        - account
    Account:
      title: Account
      type: object
      description: Data model for the complex type Account
      properties:
        address:
          $ref: '#/components/schemas/AccountAddress'
          type: string
          description: Unique routable address which is DFSP specific.
        currency:
          $ref: '#/components/schemas/Currency'
          type: string
          description: Currency of the amount.
        description:
          $ref: '#/components/schemas/Name'
          type: string
          description: The name of the account.
      required:
        - address
        - currency
        - description
    AccountAddress:
      title: AccountAddress
      type: string
      description: Unique routable address which is DFSP specific.
      pattern: ^([0-9A-Za-z_~\-\.]+[0-9A-Za-z_~\-])$
      minLength: 1
      maxLength: 1023
=======
    TransfersIDPatchResponse:
      title: TransfersIDPatchResponse
      type: object
      description: PATCH /transfers/{ID} object
      properties:
        completedTimestamp:
          $ref: '#/components/schemas/DateTime'
          description: Time and date when the transaction was completed.
          example: "2020-05-19T08:38:08.699-04:00"
        transferState:
          $ref: '#/components/schemas/TransferState'
          description: State of the transfer.
          example: RESERVED
        extensionList:
          $ref: '#/components/schemas/ExtensionList'
          description: Optional extension, specific to deployment.
      required:
        - completedTimestamp
        - transferState
>>>>>>> 41c565fd
<|MERGE_RESOLUTION|>--- conflicted
+++ resolved
@@ -4697,7 +4697,6 @@
           description: 'Optional extension, specific to deployment.'
       required:
         - transferState
-<<<<<<< HEAD
     ThirdPartyTransactionResponse:
       title: ThirdPartyTransactionResponse
       type: object
@@ -4758,7 +4757,6 @@
       pattern: ^([0-9A-Za-z_~\-\.]+[0-9A-Za-z_~\-])$
       minLength: 1
       maxLength: 1023
-=======
     TransfersIDPatchResponse:
       title: TransfersIDPatchResponse
       type: object
@@ -4778,4 +4776,3 @@
       required:
         - completedTimestamp
         - transferState
->>>>>>> 41c565fd
