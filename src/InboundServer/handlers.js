/**************************************************************************
 *  (C) Copyright ModusBox Inc. 2019 - All rights reserved.               *
 *                                                                        *
 *  This file is made available under the terms of the license agreement  *
 *  specified in the corresponding source code repository.                *
 *                                                                        *
 *  ORIGINAL AUTHOR:                                                      *
 *       James Bush - james.bush@modusbox.com                             *
<<<<<<< HEAD
 *       Paweł Marzec - pawel.marzec@modusbox.com                         *
 *       Sridhar Voruganti - sridhar.voruganti@modusbox.com               *
=======
 *  CONTRIBUTORS:                                                         *
 *       Steven Oderayi - steven.oderayi@modusbox.com                     *
>>>>>>> 544947a0
 **************************************************************************/

'use strict';

const util = require('util');
const Model = require('@internal/model').InboundTransfersModel;
const AuthorizationsModel = require('@internal/model').OutboundAuthorizationsModel;
const ThirdpartyTrxnModelIn = require('@internal/model').InboundThirdpartyTransactionModel;
const ThirdpartyTrxnModelOut = require('@internal/model').OutboundThirdpartyTransactionModel;
/**
 * Handles a GET /authorizations/{id} request
 */
const getAuthorizationsById = async (ctx) => {
    // kick off an asyncronous operation to handle the request
    (async () => {
        try {
            if(ctx.state.conf.enableTestFeatures) {
                // we are in test mode so cache the request
                const req = {
                    headers: ctx.request.headers
                };
                const res = await ctx.state.cache.set(`request_${ctx.state.path.params.ID}`, req);
                ctx.state.logger.log(`Cacheing request : ${util.inspect(res)}`);
            }

            // use the transfers model to execute asynchronous stages with the switch
            const model = new Model({
                ...ctx.state.conf,
                cache: ctx.state.cache,
                logger: ctx.state.logger,
                wso2Auth: ctx.state.wso2Auth,
            });

            const sourceFspId = ctx.request.headers['fspiop-source'];

            // use the model to handle the request
            const response = await model.getAuthorizations(ctx.state.path.params.ID, sourceFspId);

            // log the result
            ctx.state.logger.push({ response }).log('Inbound transfers model handled GET /parties/{idType}/{idValue} request');
        }
        catch(err) {
            // nothing we can do if an error gets thrown back to us here apart from log it and continue
            ctx.state.logger.push({ err }).log('Error handling GET /parties/{idType}/{idValue}');
        }
    })();

    // Note that we will have passed request validation, JWS etc... by this point
    // so it is safe to return 202
    ctx.response.status = 202;
    ctx.response.body = '';
};

/**
 * Handles POST /authorizations request
 */
const postAuthorizations = async (ctx) => {
    // kick off an asyncronous operation to handle the request
    (async () => {
        try {
            if (ctx.state.conf.enableTestFeatures) {
                // we are in test mode so cache the request
                const req = {
                    headers: ctx.request.headers,
                    data: ctx.request.body
                };
                const res = await ctx.state.cache.set(`request_${ctx.request.body.transactionRequestId}`, req);
                ctx.state.logger.log(`Caching request : ${util.inspect(res)}`);
            }
            // use the transfers model to execute asynchronous stages with the switch
            const thirdpartyTrxnModelIn = new ThirdpartyTrxnModelIn({
                ...ctx.state.conf,
                cache: ctx.state.cache,
                logger: ctx.state.logger,
                wso2Auth: ctx.state.wso2Auth,
            });

            const sourceFspId = ctx.request.headers['fspiop-source'];

            // use the model to handle the request
            const response = await thirdpartyTrxnModelIn.postAuthorizations(ctx.request.body, sourceFspId);

            // log the result
            ctx.state.logger.push({ response }).log('Inbound Third party transaction model handled POST /authorizations request');
        }
        catch (err) {
            // nothing we can do if an error gets thrown back to us here apart from log it and continue
            ctx.state.logger.push({ err }).log('Error handling POST /authorizations}');
        }
    })();

    // Note that we will have passed request validation, JWS etc... by this point
    // so it is safe to return 202
    ctx.response.status = 202;
    ctx.response.body = '';
};

/**
 * Handles a GET /participants/{idType}/{idValue} request
 */
const getParticipantsByTypeAndId = async (ctx) => {
    // kick off an asynchronous operation to handle the request
    (async () => {
        try {
            // use the transfers model to execute asynchronous stages with the switch
            const model = new Model({
                ...ctx.state.conf,
                cache: ctx.state.cache,
                logger: ctx.state.logger,
                wso2Auth: ctx.state.wso2Auth,
            });

            const sourceFspId = ctx.request.headers['fspiop-source'];

            // use the model to handle the request
            const response = await model.getParticipants(ctx.state.path.params.Type,
                ctx.state.path.params.ID, ctx.state.path.params.SubId, sourceFspId);

            // log the result
            ctx.state.logger.push({ response }).log('Inbound transfers model handled GET /participants/{idType}/{idValue}');
        }
        catch(err) {
            // nothing we can do if an error gets thrown back to us here apart from log it and continue
            ctx.state.logger.push({ err }).log('Error handling GET /participants/{idType}/{idValue}');
        }
    })();

    // Note that we will have passed request validation, JWS etc... by this point
    // so it is safe to return 202
    ctx.response.status = 202;
    ctx.response.body = '';
};


/**
 * Handles a GET /parties/{idType}/{idValue} request
 */
const getPartiesByTypeAndId = async (ctx) => {
    // kick off an asyncronous operation to handle the request
    (async () => {
        try {
            if(ctx.state.conf.enableTestFeatures) {
                // we are in test mode so cache the request
                const req = {
                    headers: ctx.request.headers
                };
                const res = await ctx.state.cache.set(`request_${ctx.state.path.params.ID}`, req);
                ctx.state.logger.log(`Cacheing request : ${util.inspect(res)}`);
            }

            // use the transfers model to execute asynchronous stages with the switch
            const model = new Model({
                ...ctx.state.conf,
                cache: ctx.state.cache,
                logger: ctx.state.logger,
                wso2Auth: ctx.state.wso2Auth,
            });

            const sourceFspId = ctx.request.headers['fspiop-source'];

            // use the model to handle the request
            const response = await model.getParties(ctx.state.path.params.Type, ctx.state.path.params.ID,
                ctx.state.path.params.SubId, sourceFspId);

            // log the result
            ctx.state.logger.push({ response }).log('Inbound transfers model handled GET /parties/{idType}/{idValue} request');
        }
        catch(err) {
            // nothing we can do if an error gets thrown back to us here apart from log it and continue
            ctx.state.logger.push({ err }).log('Error handling GET /parties/{idType}/{idValue}');
        }
    })();

    // Note that we will have passed request validation, JWS etc... by this point
    // so it is safe to return 202
    ctx.response.status = 202;
    ctx.response.body = '';
};


/**
 * Handles a POST /parties/{idType}/{idValue} request
 */
const postPartiesByTypeAndId = (ctx) => {
    // creation of parties not supported by SDK
    ctx.response.status = 501;
    ctx.response.body = '';
};


/**
 * Handles a POST /quotes request
 */
const postQuotes = async (ctx) => {
    // kick off an asyncronous operation to handle the request
    (async () => {
        try {
            if(ctx.state.conf.enableTestFeatures) {
                // we are in test mode so cache the request
                const req = {
                    headers: ctx.request.headers,
                    data: ctx.request.body
                };
                const res = await ctx.state.cache.set(`request_${ctx.request.body.quoteId}`, req);
                ctx.state.logger.log(`Cacheing request: ${util.inspect(res)}`);
            }

            // use the transfers model to execute asynchronous stages with the switch
            const model = new Model({
                ...ctx.state.conf,
                cache: ctx.state.cache,
                logger: ctx.state.logger,
                wso2Auth: ctx.state.wso2Auth,
            });

            const sourceFspId = ctx.request.headers['fspiop-source'];

            // use the model to handle the request
            const response = await model.quoteRequest(ctx.request.body, sourceFspId);

            // log the result
            ctx.state.logger.push({ response }).log('Inbound transfers model handled POST /quotes request');
        }
        catch(err) {
            // nothing we can do if an error gets thrown back to us here apart from log it and continue
            ctx.state.logger.push({ err }).log('Error handling POST /quotes');
        }
    })();

    // Note that we will have passed request validation, JWS etc... by this point
    // so it is safe to return 202
    ctx.response.status = 202;
    ctx.response.body = '';
};


/**
 * Handles a POST /transfers request
 */
const postTransfers = async (ctx) => {
    // kick off an asyncronous operation to handle the request
    (async () => {
        try {
            if(ctx.state.conf.enableTestFeatures) {
                // we are in test mode so cache the request
                const req = {
                    headers: ctx.request.headers,
                    data: ctx.request.body
                };
                const res = await ctx.state.cache.set(`request_${ctx.request.body.transferId}`, req);
                ctx.state.logger.log(`Cacheing request: ${util.inspect(res)}`);
            }

            // use the transfers model to execute asynchronous stages with the switch
            const model = new Model({
                ...ctx.state.conf,
                cache: ctx.state.cache,
                logger: ctx.state.logger,
                wso2Auth: ctx.state.wso2Auth,
            });

            const sourceFspId = ctx.request.headers['fspiop-source'];

            // use the model to handle the request
            const response = await model.prepareTransfer(ctx.request.body, sourceFspId);

            // log the result
            ctx.state.logger.push({ response }).log('Inbound transfers model handled POST /transfers request');
        }
        catch(err) {
            // nothing we can do if an error gets thrown back to us here apart from log it and continue
            ctx.state.logger.push({ err }).log('Error handling POST /transfers');
        }
    })();

    // Note that we will have passed request validation, JWS etc... by this point
    // so it is safe to return 202
    ctx.response.status = 202;
    ctx.response.body = '';
};

/**
 * Handles a GET /transfers/{ID} request
 */
const getTransfersById = async (ctx) => {
    // kick off an asyncronous operation to handle the request
    (async () => {
        try {
            if (ctx.state.conf.enableTestFeatures) {
                // we are in test mode so cache the request
                const req = {
                    headers: ctx.request.headers
                };
                const res = await ctx.state.cache.set(
                    `request_${ctx.state.path.params.ID}`, req);
                ctx.state.logger.log(`Caching request : ${util.inspect(res)}`);
            }

            // use the transfers model to execute asynchronous stages with the switch
            const model = new Model({
                ...ctx.state.conf,
                cache: ctx.state.cache,
                logger: ctx.state.logger,
                wso2Auth: ctx.state.wso2Auth,
            });

            const sourceFspId = ctx.request.headers['fspiop-source'];

            // use the model to handle the request
            const response = await model.getTransfer(ctx.state.path.params.ID,
                sourceFspId);

            // log the result
            ctx.state.logger.push({response}).
                log('Inbound transfers model handled GET /transfers/{ID} request');
        }
        catch(err) {
            // nothing we can do if an error gets thrown back to us here apart from log it and continue
            ctx.state.logger.push({ err }).log('Error handling GET /transfers/{ID}');
        }
    })();

    // Note that we will have passed request validation, JWS etc... by this point
    // so it is safe to return 202
    ctx.response.status = 202;
    ctx.response.body = '';
};

/**
 * Handles a POST /transactionRequests request
 */
const postTransactionRequests = async (ctx) => {
    // kick off an asyncronous operation to handle the request
    (async () => {
        try {
            if(ctx.state.conf.enableTestFeatures) {
                // we are in test mode so cache the request
                const req = {
                    headers: ctx.request.headers,
                    data: ctx.request.body
                };
                const res = await ctx.state.cache.set(`request_${ctx.request.body.transactionRequestId}`, req);
                ctx.state.logger.log(`Cacheing request: ${util.inspect(res)}`);
            }

            // use the transfers model to execute asynchronous stages with the switch
            const model = new Model({
                ...ctx.state.conf,
                cache: ctx.state.cache,
                logger: ctx.state.logger,
                wso2Auth: ctx.state.wso2Auth,
            });

            const sourceFspId = ctx.request.headers['fspiop-source'];

            // use the model to handle the request
            const response = await model.transactionRequest(ctx.request.body, sourceFspId);

            // log the result
            ctx.state.logger.push({ response }).log('Inbound transfers model handled POST /transactionRequests request');
        }
        catch(err) {
            // nothing we can do if an error gets thrown back to us here apart from log it and continue
            ctx.state.logger.push({ err }).log('Error handling POST /transactionRequests');
        }
    })();

    // Note that we will have passed request validation, JWS etc... by this point
    // so it is safe to return 202
    ctx.response.status = 202;
    ctx.response.body = '';
};

/**
 * Handles a PUT /authorizations/{id}. This is a response to a GET /authorizations/{ID} or POST /authorizations/{ID}
 * request.
 */
const putAuthorizationsById = async (ctx) => {
    if(ctx.state.conf.enableTestFeatures) {
        // we are in test mode so cache the request
        const req = {
            headers: ctx.request.headers,
            data: ctx.request.body
        };
        const res = await ctx.state.cache.set(`callback_${ctx.state.path.params.ID}`, req);
        ctx.state.logger.log(`Caching request: ${util.inspect(res)}`);
    }

    const idValue = ctx.state.path.params.ID;
    
    const authorizationChannel = ctx.state.conf.enablePISPMode 
        ? AuthorizationsModel.notificationChannel(idValue)
        : `otp_${ctx.state.path.params.ID}`;

    await ctx.state.cache.publish(authorizationChannel, {
        type: 'authorizationsResponse',
        data: ctx.request.body,
        headers: ctx.request.headers
    });

    ctx.response.status = 200;
};

/**
 * Handles a PUT /participants/{ID}. This is a response to a POST /participants request
 */
const putParticipantsById = async (ctx) => {
    if(ctx.state.conf.enableTestFeatures) {
        // we are in test mode so cache the request
        const req = {
            headers: ctx.request.headers,
            data: ctx.request.body
        };
        const res = await ctx.state.cache.set(`callback_${ctx.state.path.params.ID}`, req);
        ctx.state.logger.log(`Caching callback: ${util.inspect(res)}`);
    }

    // publish an event onto the cache for subscribers to action
    await ctx.state.cache.publish(`ac_${ctx.state.path.params.ID}`, {
        type: 'accountsCreationSuccessfulResponse',
        data: ctx.request.body
    });

    ctx.response.status = 200;
};


/**
 * Handles a PUT /participants/{ID}/error. This is an error response to a POST /participants request
 */
const putParticipantsByIdError = async (ctx) => {
    if(ctx.state.conf.enableTestFeatures) {
        // we are in test mode so cache the request
        const req = {
            headers: ctx.request.headers,
            data: ctx.request.body
        };
        const res = await ctx.state.cache.set(`callback_${ctx.state.path.params.ID}`, req);
        ctx.state.logger.log(`Caching callback: ${util.inspect(res)}`);
    }

    // publish an event onto the cache for subscribers to action
    await ctx.state.cache.publish(`ac_${ctx.state.path.params.ID}`, {
        type: 'accountsCreationErrorResponse',
        data: ctx.request.body
    });

    ctx.response.status = 200;
    ctx.response.body = '';
};


/**
 * Handles a PUT /participants/{idType}/{idValue} request
 */
const putParticipantsByTypeAndId = async (ctx) => {
    // SDK does not make participants requests so we should not expect any calls to this method
    ctx.response.status = 501;
    ctx.response.body = '';
};


/**
 * Handles a PUT /parties/{idType}/{IdValue}. This is a response to a GET /parties
 * request.
 */
const putPartiesByTypeAndId = async (ctx) => {
    if(ctx.state.conf.enableTestFeatures) {
        // we are in test mode so cache the request
        const req = {
            headers: ctx.request.headers,
            data: ctx.request.body
        };
        const res = await ctx.state.cache.set(`callback_${ctx.state.path.params.ID}`, req);
        ctx.state.logger.log(`Cacheing request: ${util.inspect(res)}`);
    }

    const idType = ctx.state.path.params.Type;
    const idValue = ctx.state.path.params.ID;
    const idSubValue = ctx.state.path.params.SubId;

    // publish an event onto the cache for subscribers to action
    const cacheId = `${idType}_${idValue}` + (idSubValue ? `_${idSubValue}` : '');
    await ctx.state.cache.publish(cacheId, ctx.request.body);
    ctx.response.status = 200;
};


/**
 * Handles a PUT /quotes/{ID}. This is a response to a POST /quotes request
 */
const putQuoteById = async (ctx) => {
    if(ctx.state.conf.enableTestFeatures) {
        // we are in test mode so cache the request
        const req = {
            headers: ctx.request.headers,
            data: ctx.request.body
        };
        const res = await ctx.state.cache.set(`callback_${ctx.state.path.params.ID}`, req);
        ctx.state.logger.log(`Cacheing callback: ${util.inspect(res)}`);
    }

    // publish an event onto the cache for subscribers to action
    await ctx.state.cache.publish(`qt_${ctx.state.path.params.ID}`, {
        type: 'quoteResponse',
        data: ctx.request.body,
        headers: ctx.request.headers
    });

    ctx.response.status = 200;
};

/**
 * Handles a PUT /quotes/{ID}. This is a response to a POST /quotes request
 */
const putTransactionRequestsById = async (ctx) => {
    if(ctx.state.conf.enableTestFeatures) {
        // we are in test mode so cache the request
        const req = {
            headers: ctx.request.headers,
            data: ctx.request.body
        };
        const res = await ctx.state.cache.set(`callback_${ctx.state.path.params.ID}`, req);
        ctx.state.logger.log(`Cacheing callback: ${util.inspect(res)}`);
    }

    // publish an event onto the cache for subscribers to action
    await ctx.state.cache.publish(`txnreq_${ctx.state.path.params.ID}`, {
        type: 'transactionRequestResponse',
        data: ctx.request.body,
        headers: ctx.request.headers
    });

    ctx.response.status = 200;
};

/**
 * Handles a PUT /transfers/{ID}. This is a response to a POST|GET /transfers request
 */
const putTransfersById = async (ctx) => {
    if(ctx.state.conf.enableTestFeatures) {
        // we are in test mode so cache the request
        const req = {
            headers: ctx.request.headers,
            data: ctx.request.body
        };
        const res = await ctx.state.cache.set(`callback_${ctx.state.path.params.ID}`, req);
        ctx.state.logger.log(`Caching callback: ${util.inspect(res)}`);
    }

    // publish an event onto the cache for subscribers to action
    await ctx.state.cache.publish(`tf_${ctx.state.path.params.ID}`, {
        type: 'transferFulfil',
        data: ctx.request.body
    });

    ctx.response.status = 200;
};


/**
 * Handles a PUT /parties/{Type}/{ID}/error request. This is an error response to a GET /parties/{Type}/{ID} request
 */
const putPartiesByTypeAndIdError = async(ctx) => {
    if(ctx.state.conf.enableTestFeatures) {
        // we are in test mode so cache the request
        const req = {
            headers: ctx.request.headers,
            data: ctx.request.body
        };
        const res = await ctx.state.cache.set(`callback_${ctx.state.path.params.ID}`, req);
        ctx.state.logger.log(`Cacheing request: ${util.inspect(res)}`);
    }

    const idType = ctx.state.path.params.Type;
    const idValue = ctx.state.path.params.ID;
    const idSubValue = ctx.state.path.params.SubId;

    // publish an event onto the cache for subscribers to action
    // note that we publish the event the same way we publish a success PUT
    // the subscriber will notice the body contains an errorInformation property
    // and recognise it as an error response
    const cacheId = `${idType}_${idValue}` + (idSubValue ? `_${idSubValue}` : '');
    await ctx.state.cache.publish(cacheId, ctx.request.body);

    ctx.response.status = 200;
    ctx.response.body = '';
};


/**
 * Handles a PUT /quotes/{ID}/error request. This is an error response to a POST /quotes request
 */
const putQuotesByIdError = async(ctx) => {
    if(ctx.state.conf.enableTestFeatures) {
        // we are in test mode so cache the request
        const req = {
            headers: ctx.request.headers,
            data: ctx.request.body
        };
        const res = await ctx.state.cache.set(`callback_${ctx.state.path.params.ID}`, req);
        ctx.state.logger.log(`Cacheing callback: ${util.inspect(res)}`);
    }

    // publish an event onto the cache for subscribers to action
    await ctx.state.cache.publish(`qt_${ctx.state.path.params.ID}`, {
        type: 'quoteResponseError',
        data: ctx.request.body
    });

    ctx.response.status = 200;
    ctx.response.body = '';
};


/**
 * Handles a PUT /transfers/{ID}/error. This is an error response to a POST /transfers request
 */
const putTransfersByIdError = async (ctx) => {
    if(ctx.state.conf.enableTestFeatures) {
        // we are in test mode so cache the request
        const req = {
            headers: ctx.request.headers,
            data: ctx.request.body
        };
        const res = await ctx.state.cache.set(`callback_${ctx.state.path.params.ID}`, req);
        ctx.state.logger.log(`Cacheing callback: ${util.inspect(res)}`);
    }

    // publish an event onto the cache for subscribers to action
    await ctx.state.cache.publish(`tf_${ctx.state.path.params.ID}`, {
        type: 'transferError',
        data: ctx.request.body
    });

    ctx.response.status = 200;
    ctx.response.body = '';
};

/**
<<<<<<< HEAD
 * Handles PUT /thirdPartyRequests/transactions/{ID} request. 
 * This is response to a POST /thirdPartyRequests/transactions request
 */
const putThirdPartyReqTransactionsById = async (ctx) => {
    if (ctx.state.conf.enableTestFeatures) {
=======
 * Handles a GET /bulkQuotes/{ID} request
 */
const getBulkQuotesById = async (ctx) => {
    // kick off an asyncronous operation to handle the request
    (async () => {
        try {
            if (ctx.state.conf.enableTestFeatures) {
                // we are in test mode so cache the request
                const req = {
                    headers: ctx.request.headers
                };
                const res = await ctx.state.cache.set(
                    `request_${ctx.state.path.params.ID}`, req);
                ctx.state.logger.log(`Caching request : ${util.inspect(res)}`);
            }

            // use the transfers model to execute asynchronous stages with the switch
            const model = new Model({
                ...ctx.state.conf,
                cache: ctx.state.cache,
                logger: ctx.state.logger,
                wso2Auth: ctx.state.wso2Auth,
            });

            const sourceFspId = ctx.request.headers['fspiop-source'];

            // use the model to handle the request
            const response = await model.getBulkQuote(ctx.state.path.params.ID,
                sourceFspId);

            // log the result
            ctx.state.logger.push({response}).
                log('Inbound transfers model handled GET /bulkQuotes/{ID} request');
        }
        catch(err) {
            // nothing we can do if an error gets thrown back to us here apart from log it and continue
            ctx.state.logger.push({ err }).log('Error handling GET /bulkQuotes/{ID}');
        }
    })();

    // Note that we will have passed request validation, JWS etc... by this point
    // so it is safe to return 202
    ctx.response.status = 202;
    ctx.response.body = '';
};

/**
 * Handles a POST /bulkQuotes request
 */
const postBulkQuotes = async (ctx) => {
    (async () => {
        try {
            if(ctx.state.conf.enableTestFeatures) {
                // we are in test mode so cache the request
                const req = {
                    headers: ctx.request.headers,
                    data: ctx.request.body
                };
                const res = await ctx.state.cache.set(`request_${ctx.request.body.bulkQuoteId}`, req);
                ctx.state.logger.log(`Cacheing request: ${util.inspect(res)}`);
            }

            // use the transfers model to execute asynchronous stages with the switch
            const model = new Model({
                ...ctx.state.conf,
                cache: ctx.state.cache,
                logger: ctx.state.logger,
                wso2Auth: ctx.state.wso2Auth,
            });

            const sourceFspId = ctx.request.headers['fspiop-source'];

            // use the model to handle the request
            const response = await model.bulkQuoteRequest(ctx.request.body, sourceFspId);

            // log the result
            ctx.state.logger.push({ response }).log('Inbound transfers model handled POST /bulkQuotes request');
        }
        catch(err) {
            // nothing we can do if an error gets thrown back to us here apart from log it and continue
            ctx.state.logger.push({ err }).log('Error handling POST /bulkQuotes');
        }
    })();

    ctx.response.status = 202;
    ctx.response.body = '';
};

/**
 * Handles a PUT /bulkQuotes/{ID}. This is a response to a POST /bulkQuotes request
 */
const putBulkQuotesById = async (ctx) => {
    if(ctx.state.conf.enableTestFeatures) {
>>>>>>> 544947a0
        // we are in test mode so cache the request
        const req = {
            headers: ctx.request.headers,
            data: ctx.request.body
        };
        const res = await ctx.state.cache.set(`callback_${ctx.state.path.params.ID}`, req);
<<<<<<< HEAD
        ctx.state.logger.log(`Caching callback: ${util.inspect(res)}`);
    }

    // publish an event onto the cache for subscribers to action
    await ThirdpartyTrxnModelOut.publishNotifications(ctx.state.cache, ctx.state.path.params.ID, {
        type: 'thirdPartyTransactionsReqResponse',
=======
        ctx.state.logger.log(`Cacheing callback: ${util.inspect(res)}`);
    }

    // publish an event onto the cache for subscribers to action
    await ctx.state.cache.publish(`bulkQuotes_${ctx.state.path.params.ID}`, {
        type: 'bulkQuoteResponse',
>>>>>>> 544947a0
        data: ctx.request.body,
        headers: ctx.request.headers
    });

    ctx.response.status = 200;
};

/**
<<<<<<< HEAD
 * Handles PUT /thirdPartyRequests/transactions/{ID}/error. 
 * This is error response to POST /thirdPartyRequests/transactions request
 */
const putThirdPartyReqTransactionsByIdError = async (ctx) => {
    if (ctx.state.conf.enableTestFeatures) {
=======
 * Handles a PUT /bulkQuotes/{ID}/error request. This is an error response to a POST /bulkQuotes request
 */
const putBulkQuotesByIdError = async(ctx) => {
    if(ctx.state.conf.enableTestFeatures) {
>>>>>>> 544947a0
        // we are in test mode so cache the request
        const req = {
            headers: ctx.request.headers,
            data: ctx.request.body
        };
        const res = await ctx.state.cache.set(`callback_${ctx.state.path.params.ID}`, req);
<<<<<<< HEAD
        ctx.state.logger.log(`Caching callback: ${util.inspect(res)}`);
    }

    // publish an event onto the cache for subscribers to action
    await ThirdpartyTrxnModelOut.publishNotifications(ctx.state.cache, ctx.state.path.params.ID, {
        type: 'thirdPartyTransactionsReqErrorResponse',
=======
        ctx.state.logger.log(`Cacheing callback: ${util.inspect(res)}`);
    }

    // publish an event onto the cache for subscribers to action
    await ctx.state.cache.publish(`bulkQuotes_${ctx.state.path.params.ID}`, {
        type: 'bulkQuoteResponseError',
        data: ctx.request.body
    });

    ctx.response.status = 200;
    ctx.response.body = '';
};

/**
 * Handles a GET /bulkTransfers/{ID} request
 */
const getBulkTransfersById = async (ctx) => {
    // kick off an asyncronous operation to handle the request
    (async () => {
        try {
            if (ctx.state.conf.enableTestFeatures) {
                // we are in test mode so cache the request
                const req = {
                    headers: ctx.request.headers
                };
                const res = await ctx.state.cache.set(
                    `request_${ctx.state.path.params.ID}`, req);
                ctx.state.logger.log(`Caching request : ${util.inspect(res)}`);
            }

            // use the transfers model to execute asynchronous stages with the switch
            const model = new Model({
                ...ctx.state.conf,
                cache: ctx.state.cache,
                logger: ctx.state.logger,
                wso2Auth: ctx.state.wso2Auth,
            });

            const sourceFspId = ctx.request.headers['fspiop-source'];

            // use the model to handle the request
            const response = await model.getBulkTransfer(ctx.state.path.params.ID,
                sourceFspId);

            // log the result
            ctx.state.logger.push({response}).
                log('Inbound transfers model handled GET /bulkTransfers/{ID} request');
        }
        catch(err) {
            // nothing we can do if an error gets thrown back to us here apart from log it and continue
            ctx.state.logger.push({ err }).log('Error handling GET /bulkTransfers/{ID}');
        }
    })();

    // Note that we will have passed request validation, JWS etc... by this point
    // so it is safe to return 202
    ctx.response.status = 202;
    ctx.response.body = '';
};

/**
 * Handles a POST /bulkTransfers request
 */
const postBulkTransfers = async (ctx) => {
    (async () => {
        try {
            if(ctx.state.conf.enableTestFeatures) {
                // we are in test mode so cache the request
                const req = {
                    headers: ctx.request.headers,
                    data: ctx.request.body
                };
                const res = await ctx.state.cache.set(`request_${ctx.request.body.bulkTransferId}`, req);
                ctx.state.logger.log(`Cacheing request: ${util.inspect(res)}`);
            }

            // use the transfers model to execute asynchronous stages with the switch
            const model = new Model({
                ...ctx.state.conf,
                cache: ctx.state.cache,
                logger: ctx.state.logger,
                wso2Auth: ctx.state.wso2Auth,
            });

            const sourceFspId = ctx.request.headers['fspiop-source'];

            // use the model to handle the request
            const response = await model.prepareBulkTransfer(ctx.request.body, sourceFspId);

            // log the result
            ctx.state.logger.push({ response }).log('Inbound transfers model handled POST /bulkTransfers request');
        }
        catch(err) {
            // nothing we can do if an error gets thrown back to us here apart from log it and continue
            ctx.state.logger.push({ err }).log('Error handling POST /bulkTransfers');
        }
    })();

    ctx.response.status = 202;
    ctx.response.body = '';
};

/**
 * Handles a PUT /bulkTransfers/{ID}. This is a response to a POST /bulkTransfers request
 */
const putBulkTransfersById = async (ctx) => {
    if(ctx.state.conf.enableTestFeatures) {
        // we are in test mode so cache the request
        const req = {
            headers: ctx.request.headers,
            data: ctx.request.body
        };
        const res = await ctx.state.cache.set(`callback_${ctx.state.path.params.ID}`, req);
        ctx.state.logger.log(`Cacheing callback: ${util.inspect(res)}`);
    }

    // publish an event onto the cache for subscribers to action
    await ctx.state.cache.publish(`bulkTransfer_${ctx.state.path.params.ID}`, {
        type: 'bulkTransferResponse',
>>>>>>> 544947a0
        data: ctx.request.body,
        headers: ctx.request.headers
    });

    ctx.response.status = 200;
};
<<<<<<< HEAD
=======

/**
 * Handles a PUT /bulkTransfers/{ID}/error request. This is an error response to a POST /bulkTransfers request
 */
const putBulkTransfersByIdError = async(ctx) => {
    if(ctx.state.conf.enableTestFeatures) {
        // we are in test mode so cache the request
        const req = {
            headers: ctx.request.headers,
            data: ctx.request.body
        };
        const res = await ctx.state.cache.set(`callback_${ctx.state.path.params.ID}`, req);
        ctx.state.logger.log(`Cacheing callback: ${util.inspect(res)}`);
    }

    // publish an event onto the cache for subscribers to action
    await ctx.state.cache.publish(`bulkTransfer_${ctx.state.path.params.ID}`, {
        type: 'bulkTransferResponseError',
        data: ctx.request.body
    });
>>>>>>> 544947a0

    ctx.response.status = 200;
    ctx.response.body = '';
};

<<<<<<< HEAD
=======
const healthCheck = async(ctx) => {
    ctx.response.status = 200;
    ctx.response.body = '';
};

>>>>>>> 544947a0
module.exports = {
    '/': {
        get: healthCheck
    },
    '/authorizations': {
        post: postAuthorizations
    },
    '/authorizations/{ID}': {
        get: getAuthorizationsById,
        put: putAuthorizationsById
    },
    '/bulkQuotes': {
        post: postBulkQuotes
    },
    '/bulkQuotes/{ID}': {
        get: getBulkQuotesById,
        put: putBulkQuotesById
    },
    '/bulkQuotes/{ID}/error': {
        put: putBulkQuotesByIdError
    },
    '/bulkTransfers': {
        post: postBulkTransfers
    },
    '/bulkTransfers/{ID}': {
        get: getBulkTransfersById,
        put: putBulkTransfersById
    },
    '/bulkTransfers/{ID}/error': {
        put: putBulkTransfersByIdError
    },
    '/participants/{ID}': {
        put: putParticipantsById
    },
    '/participants/{Type}/{ID}': {
        put: putParticipantsByTypeAndId,
        get: getParticipantsByTypeAndId
    },
    '/participants/{Type}/{SubId}/{ID}': {
        put: putParticipantsByTypeAndId,
        get: getParticipantsByTypeAndId
    },
    '/participants/{ID}/error': {
        put: putParticipantsByIdError
    },
    '/parties/{Type}/{ID}': {
        post: postPartiesByTypeAndId,
        get: getPartiesByTypeAndId,
        put: putPartiesByTypeAndId
    },
    '/parties/{Type}/{ID}/{SubId}': {
        post: postPartiesByTypeAndId,
        get: getPartiesByTypeAndId,
        put: putPartiesByTypeAndId
    },
    '/parties/{Type}/{ID}/error': {
        put: putPartiesByTypeAndIdError
    },
    '/parties/{Type}/{ID}/{SubId}/error': {
        put: putPartiesByTypeAndIdError
    },
    '/quotes': {
        post: postQuotes
    },
    '/quotes/{ID}': {
        put: putQuoteById
    },
    '/quotes/{ID}/error': {
        put: putQuotesByIdError
    },
    '/transfers': {
        post: postTransfers
    },
    '/transfers/{ID}': {
        get: getTransfersById,
        put: putTransfersById
    },
    '/transfers/{ID}/error': {
        put: putTransfersByIdError
    },
    '/transactionRequests': {
        post: postTransactionRequests
    },
    '/transactionRequests/{ID}': {
        put: putTransactionRequestsById
    },
    '/thirdPartyRequests/transactions/{ID}': {
        put: putThirdPartyReqTransactionsById
    },
    '/thirdPartyRequests/transactions/{ID}/error': {
        put: putThirdPartyReqTransactionsByIdError
    }
};<|MERGE_RESOLUTION|>--- conflicted
+++ resolved
@@ -6,13 +6,10 @@
  *                                                                        *
  *  ORIGINAL AUTHOR:                                                      *
  *       James Bush - james.bush@modusbox.com                             *
-<<<<<<< HEAD
+ *  CONTRIBUTORS:                                                         *
+ *       Steven Oderayi - steven.oderayi@modusbox.com                     *
  *       Paweł Marzec - pawel.marzec@modusbox.com                         *
  *       Sridhar Voruganti - sridhar.voruganti@modusbox.com               *
-=======
- *  CONTRIBUTORS:                                                         *
- *       Steven Oderayi - steven.oderayi@modusbox.com                     *
->>>>>>> 544947a0
  **************************************************************************/
 
 'use strict';
@@ -653,13 +650,6 @@
 };
 
 /**
-<<<<<<< HEAD
- * Handles PUT /thirdPartyRequests/transactions/{ID} request. 
- * This is response to a POST /thirdPartyRequests/transactions request
- */
-const putThirdPartyReqTransactionsById = async (ctx) => {
-    if (ctx.state.conf.enableTestFeatures) {
-=======
  * Handles a GET /bulkQuotes/{ID} request
  */
 const getBulkQuotesById = async (ctx) => {
@@ -753,28 +743,18 @@
  */
 const putBulkQuotesById = async (ctx) => {
     if(ctx.state.conf.enableTestFeatures) {
->>>>>>> 544947a0
-        // we are in test mode so cache the request
-        const req = {
-            headers: ctx.request.headers,
-            data: ctx.request.body
-        };
-        const res = await ctx.state.cache.set(`callback_${ctx.state.path.params.ID}`, req);
-<<<<<<< HEAD
-        ctx.state.logger.log(`Caching callback: ${util.inspect(res)}`);
-    }
-
-    // publish an event onto the cache for subscribers to action
-    await ThirdpartyTrxnModelOut.publishNotifications(ctx.state.cache, ctx.state.path.params.ID, {
-        type: 'thirdPartyTransactionsReqResponse',
-=======
+        // we are in test mode so cache the request
+        const req = {
+            headers: ctx.request.headers,
+            data: ctx.request.body
+        };
+        const res = await ctx.state.cache.set(`callback_${ctx.state.path.params.ID}`, req);
         ctx.state.logger.log(`Cacheing callback: ${util.inspect(res)}`);
     }
 
     // publish an event onto the cache for subscribers to action
     await ctx.state.cache.publish(`bulkQuotes_${ctx.state.path.params.ID}`, {
         type: 'bulkQuoteResponse',
->>>>>>> 544947a0
         data: ctx.request.body,
         headers: ctx.request.headers
     });
@@ -783,32 +763,16 @@
 };
 
 /**
-<<<<<<< HEAD
- * Handles PUT /thirdPartyRequests/transactions/{ID}/error. 
- * This is error response to POST /thirdPartyRequests/transactions request
- */
-const putThirdPartyReqTransactionsByIdError = async (ctx) => {
-    if (ctx.state.conf.enableTestFeatures) {
-=======
  * Handles a PUT /bulkQuotes/{ID}/error request. This is an error response to a POST /bulkQuotes request
  */
 const putBulkQuotesByIdError = async(ctx) => {
     if(ctx.state.conf.enableTestFeatures) {
->>>>>>> 544947a0
-        // we are in test mode so cache the request
-        const req = {
-            headers: ctx.request.headers,
-            data: ctx.request.body
-        };
-        const res = await ctx.state.cache.set(`callback_${ctx.state.path.params.ID}`, req);
-<<<<<<< HEAD
-        ctx.state.logger.log(`Caching callback: ${util.inspect(res)}`);
-    }
-
-    // publish an event onto the cache for subscribers to action
-    await ThirdpartyTrxnModelOut.publishNotifications(ctx.state.cache, ctx.state.path.params.ID, {
-        type: 'thirdPartyTransactionsReqErrorResponse',
-=======
+        // we are in test mode so cache the request
+        const req = {
+            headers: ctx.request.headers,
+            data: ctx.request.body
+        };
+        const res = await ctx.state.cache.set(`callback_${ctx.state.path.params.ID}`, req);
         ctx.state.logger.log(`Cacheing callback: ${util.inspect(res)}`);
     }
 
@@ -928,15 +892,12 @@
     // publish an event onto the cache for subscribers to action
     await ctx.state.cache.publish(`bulkTransfer_${ctx.state.path.params.ID}`, {
         type: 'bulkTransferResponse',
->>>>>>> 544947a0
         data: ctx.request.body,
         headers: ctx.request.headers
     });
 
     ctx.response.status = 200;
 };
-<<<<<<< HEAD
-=======
 
 /**
  * Handles a PUT /bulkTransfers/{ID}/error request. This is an error response to a POST /bulkTransfers request
@@ -957,20 +918,66 @@
         type: 'bulkTransferResponseError',
         data: ctx.request.body
     });
->>>>>>> 544947a0
-
-    ctx.response.status = 200;
-    ctx.response.body = '';
-};
-
-<<<<<<< HEAD
-=======
+
+    ctx.response.status = 200;
+    ctx.response.body = '';
+};
+
+/**
+ * Handles PUT /thirdPartyRequests/transactions/{ID} request. 
+ * This is response to a POST /thirdPartyRequests/transactions request
+ */
+const putThirdPartyReqTransactionsById = async (ctx) => {
+    if (ctx.state.conf.enableTestFeatures) {
+        // we are in test mode so cache the request
+        const req = {
+            headers: ctx.request.headers,
+            data: ctx.request.body
+        };
+        const res = await ctx.state.cache.set(`callback_${ctx.state.path.params.ID}`, req);
+        ctx.state.logger.log(`Caching callback: ${util.inspect(res)}`);
+    }
+
+    // publish an event onto the cache for subscribers to action
+    await ThirdpartyTrxnModelOut.publishNotifications(ctx.state.cache, ctx.state.path.params.ID, {
+        type: 'thirdPartyTransactionsReqResponse',
+        data: ctx.request.body,
+        headers: ctx.request.headers
+    });
+
+    ctx.response.status = 200;
+};
+
+/**
+ * Handles PUT /thirdPartyRequests/transactions/{ID}/error. 
+ * This is error response to POST /thirdPartyRequests/transactions request
+ */
+const putThirdPartyReqTransactionsByIdError = async (ctx) => {
+    if (ctx.state.conf.enableTestFeatures) {
+        // we are in test mode so cache the request
+        const req = {
+            headers: ctx.request.headers,
+            data: ctx.request.body
+        };
+        const res = await ctx.state.cache.set(`callback_${ctx.state.path.params.ID}`, req);
+        ctx.state.logger.log(`Caching callback: ${util.inspect(res)}`);
+    }
+
+    // publish an event onto the cache for subscribers to action
+    await ThirdpartyTrxnModelOut.publishNotifications(ctx.state.cache, ctx.state.path.params.ID, {
+        type: 'thirdPartyTransactionsReqErrorResponse',
+        data: ctx.request.body,
+        headers: ctx.request.headers
+    });
+
+    ctx.response.status = 200;
+};
+
 const healthCheck = async(ctx) => {
     ctx.response.status = 200;
     ctx.response.body = '';
 };
 
->>>>>>> 544947a0
 module.exports = {
     '/': {
         get: healthCheck
