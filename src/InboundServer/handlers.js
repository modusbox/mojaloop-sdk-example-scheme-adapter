/**************************************************************************
 *  (C) Copyright ModusBox Inc. 2019 - All rights reserved.               *
 *                                                                        *
 *  This file is made available under the terms of the license agreement  *
 *  specified in the corresponding source code repository.                *
 *                                                                        *
 *  ORIGINAL AUTHOR:                                                      *
 *       James Bush - james.bush@modusbox.com                             *
 **************************************************************************/

'use strict';

const util = require('util');
const Model = require('@internal/model').InboundTransfersModel;
const { Errors } = require('@mojaloop/sdk-standard-components');

/**
 * Handles a GET /participants/{idType}/{idValue} request
 */
const getParticipantsByTypeAndId = async (ctx) => {
    // kick off an asynchronous operation to handle the request
    (async () => {
        try {
            // use the transfers model to execute asynchronous stages with the switch
            const model = new Model({
                ...ctx.state.conf,
                cache: ctx.state.cache,
                logger: ctx.state.logger,
                wso2Auth: ctx.state.wso2Auth,
            });

            const sourceFspId = ctx.request.headers['fspiop-source'];

            // use the model to handle the request
            const response = await model.getParticipants(ctx.state.path.params.Type,
                ctx.state.path.params.ID, ctx.state.path.params.SubId, sourceFspId);

            // log the result
            ctx.state.logger.push({ response }).log('Inbound transfers model handled GET /participants/{idType}/{idValue}');
        }
        catch(err) {
            // nothing we can do if an error gets thrown back to us here apart from log it and continue
            ctx.state.logger.push({ err }).log('Error handling GET /participants/{idType}/{idValue}');
        }
    })();

    // Note that we will have passed request validation, JWS etc... by this point
    // so it is safe to return 202
    ctx.response.status = 202;
    ctx.response.body = '';
};


/**
 * Handles a GET /parties/{idType}/{idValue} request
 */
const getPartiesByTypeAndId = async (ctx) => {
    // kick off an asyncronous operation to handle the request
    (async () => {
        try {
            if(ctx.state.conf.enableTestFeatures) {
                // we are in test mode so cache the request
                const req = {
                    headers: ctx.request.headers
                };
                const res = await ctx.state.cache.set(`request_${ctx.state.path.params.ID}`, req);
                ctx.state.logger.log(`Cacheing request : ${util.inspect(res)}`);
            }

            // use the transfers model to execute asynchronous stages with the switch
            const model = new Model({
                ...ctx.state.conf,
                cache: ctx.state.cache,
                logger: ctx.state.logger,
                wso2Auth: ctx.state.wso2Auth,
            });

            const sourceFspId = ctx.request.headers['fspiop-source'];

            // use the model to handle the request
            const response = await model.getParties(ctx.state.path.params.Type, ctx.state.path.params.ID,
                ctx.state.path.params.SubId, sourceFspId);

            // log the result
            ctx.state.logger.push({ response }).log('Inbound transfers model handled GET /parties/{idType}/{idValue} request');
        }
        catch(err) {
            // nothing we can do if an error gets thrown back to us here apart from log it and continue
            ctx.state.logger.push({ err }).log('Error handling GET /parties/{idType}/{idValue}');
        }
    })();

    // Note that we will have passed request validation, JWS etc... by this point
    // so it is safe to return 202
    ctx.response.status = 202;
    ctx.response.body = '';
};


/**
 * Handles a POST /parties/{idType}/{idValue} request
 */
const postPartiesByTypeAndId = (ctx) => {
    // creation of parties not supported by SDK
    ctx.response.status = 501;
    ctx.response.body = '';
};


/**
 * Handles a POST /quotes request
 */
const postQuotes = async (ctx) => {
    // kick off an asyncronous operation to handle the request
    (async () => {
        try {
            if(ctx.state.conf.enableTestFeatures) {
                // we are in test mode so cache the request
                const req = {
                    headers: ctx.request.headers,
                    data: ctx.request.body
                };
                const res = await ctx.state.cache.set(`request_${ctx.request.body.quoteId}`, req);
                ctx.state.logger.log(`Cacheing request: ${util.inspect(res)}`);
            }

            // use the transfers model to execute asynchronous stages with the switch
            const model = new Model({
                ...ctx.state.conf,
                cache: ctx.state.cache,
                logger: ctx.state.logger,
                wso2Auth: ctx.state.wso2Auth,
            });

            const sourceFspId = ctx.request.headers['fspiop-source'];

            // use the model to handle the request
            const response = await model.quoteRequest(ctx.request.body, sourceFspId);

            // log the result
            ctx.state.logger.push({ response }).log('Inbound transfers model handled POST /quotes request');
        }
        catch(err) {
            // nothing we can do if an error gets thrown back to us here apart from log it and continue
            ctx.state.logger.push({ err }).log('Error handling POST /quotes');
        }
    })();

    // Note that we will have passed request validation, JWS etc... by this point
    // so it is safe to return 202
    ctx.response.status = 202;
    ctx.response.body = '';
};


/**
 * Handles a POST /transfers request
 */
const postTransfers = async (ctx) => {
    // kick off an asyncronous operation to handle the request
    (async () => {
        try {
            if(ctx.state.conf.enableTestFeatures) {
                // we are in test mode so cache the request
                const req = {
                    headers: ctx.request.headers,
                    data: ctx.request.body
                };
                const res = await ctx.state.cache.set(`request_${ctx.request.body.transferId}`, req);
                ctx.state.logger.log(`Cacheing request: ${util.inspect(res)}`);
            }

            // use the transfers model to execute asynchronous stages with the switch
            const model = new Model({
                ...ctx.state.conf,
                cache: ctx.state.cache,
                logger: ctx.state.logger,
                wso2Auth: ctx.state.wso2Auth,
            });

            const sourceFspId = ctx.request.headers['fspiop-source'];

            // use the model to handle the request
            const response = await model.prepareTransfer(ctx.request.body, sourceFspId);

            // log the result
            ctx.state.logger.push({ response }).log('Inbound transfers model handled POST /transfers request');
        }
        catch(err) {
            // nothing we can do if an error gets thrown back to us here apart from log it and continue
            ctx.state.logger.push({ err }).log('Error handling POST /transfers');
        }
    })();

    // Note that we will have passed request validation, JWS etc... by this point
    // so it is safe to return 202
    ctx.response.status = 202;
    ctx.response.body = '';
};

/**
<<<<<<< HEAD
 * Handles a GET /transfers/{ID} request
 */
const getTransfersById = async (ctx) => {
    // kick off an asyncronous operation to handle the request
    (async () => {
        try {
            if (ctx.state.conf.enableTestFeatures) {
                // we are in test mode so cache the request
                const req = {
                    headers: ctx.request.headers
                };
                const res = await ctx.state.cache.set(
                    `request_${ctx.state.path.params.ID}`, req);
                ctx.state.logger.log(`Caching request : ${util.inspect(res)}`);
=======
 * Handles a POST /transactionRequests request
 */
const postTransactionRequests = async (ctx) => {
    // kick off an asyncronous operation to handle the request
    (async () => {
        try {
            if(ctx.state.conf.enableTestFeatures) {
                // we are in test mode so cache the request
                const req = {
                    headers: ctx.request.headers,
                    data: ctx.request.body
                };
                const res = await ctx.state.cache.set(`request_${ctx.request.body.transactionRequestId}`, req);
                ctx.state.logger.log(`Cacheing request: ${util.inspect(res)}`);
>>>>>>> 65e19485
            }

            // use the transfers model to execute asynchronous stages with the switch
            const model = new Model({
                ...ctx.state.conf,
                cache: ctx.state.cache,
                logger: ctx.state.logger,
                wso2Auth: ctx.state.wso2Auth,
            });

            const sourceFspId = ctx.request.headers['fspiop-source'];

            // use the model to handle the request
<<<<<<< HEAD
            const response = await model.getTransfer(ctx.state.path.params.ID,
                sourceFspId);

            // log the result
            ctx.state.logger.push({response}).
                log('Inbound transfers model handled GET /transfers/{ID} request');
        }
        catch(err) {
            // nothing we can do if an error gets thrown back to us here apart from log it and continue
            ctx.state.logger.push({ err }).log('Error handling GET /transfers/{ID}');
=======
            const response = await model.transactionRequest(ctx.request.body, sourceFspId);

            // log the result
            ctx.state.logger.push({ response }).log('Inbound transfers model handled POST /transactionRequests request');
        }
        catch(err) {
            // nothing we can do if an error gets thrown back to us here apart from log it and continue
            ctx.state.logger.push({ err }).log('Error handling POST /transactionRequests');
>>>>>>> 65e19485
        }
    })();

    // Note that we will have passed request validation, JWS etc... by this point
    // so it is safe to return 202
    ctx.response.status = 202;
    ctx.response.body = '';
};

/**
 * Handles a PUT /participants/{ID}. This is a response to a POST /participants request
 */
const putParticipantsById = async (ctx) => {
    if(ctx.state.conf.enableTestFeatures) {
        // we are in test mode so cache the request
        const req = {
            headers: ctx.request.headers,
            data: ctx.request.body
        };
        const res = await ctx.state.cache.set(`callback_${ctx.state.path.params.ID}`, req);
        ctx.state.logger.log(`Caching callback: ${util.inspect(res)}`);
    }

    // publish an event onto the cache for subscribers to action
    await ctx.state.cache.publish(`ac_${ctx.state.path.params.ID}`, {
        type: 'accountsCreationSuccessfulResponse',
        data: ctx.request.body
    });

    ctx.response.status = 200;
};


/**
 * Handles a PUT /participants/{ID}/error. This is an error response to a POST /participants request
 */
const putParticipantsByIdError = async (ctx) => {
    if(ctx.state.conf.enableTestFeatures) {
        // we are in test mode so cache the request
        const req = {
            headers: ctx.request.headers,
            data: ctx.request.body
        };
        const res = await ctx.state.cache.set(`callback_${ctx.state.path.params.ID}`, req);
        ctx.state.logger.log(`Caching callback: ${util.inspect(res)}`);
    }

    // publish an event onto the cache for subscribers to action
    await ctx.state.cache.publish(`ac_${ctx.state.path.params.ID}`, {
        type: 'accountsCreationErrorResponse',
        data: ctx.request.body
    });

    ctx.response.status = 200;
    ctx.response.body = '';
};


/**
 * Handles a PUT /participants/{idType}/{idValue} request
 */
const putParticipantsByTypeAndId = async (ctx) => {
    // SDK does not make participants requests so we should not expect any calls to this method
    ctx.response.status = 501;
    ctx.response.body = '';
};


/**
 * Handles a PUT /parties/{idType}/{IdValue}. This is a response to a GET /parties
 * request.
 */
const putPartiesByTypeAndId = async (ctx) => {
    if(ctx.state.conf.enableTestFeatures) {
        // we are in test mode so cache the request
        const req = {
            headers: ctx.request.headers,
            data: ctx.request.body
        };
        const res = await ctx.state.cache.set(`callback_${ctx.state.path.params.ID}`, req);
        ctx.state.logger.log(`Cacheing request: ${util.inspect(res)}`);
    }

    const idType = ctx.state.path.params.Type;
    const idValue = ctx.state.path.params.ID;
    const idSubValue = ctx.state.path.params.SubId;

    // publish an event onto the cache for subscribers to action
    const cacheId = `${idType}_${idValue}` + (idSubValue ? `_${idSubValue}` : '');
    await ctx.state.cache.publish(cacheId, ctx.request.body);
    ctx.response.status = 200;
};


/**
 * Handles a PUT /quotes/{ID}. This is a response to a POST /quotes request
 */
const putQuoteById = async (ctx) => {
    if(ctx.state.conf.enableTestFeatures) {
        // we are in test mode so cache the request
        const req = {
            headers: ctx.request.headers,
            data: ctx.request.body
        };
        const res = await ctx.state.cache.set(`callback_${ctx.state.path.params.ID}`, req);
        ctx.state.logger.log(`Cacheing callback: ${util.inspect(res)}`);
    }

    // publish an event onto the cache for subscribers to action
    await ctx.state.cache.publish(`qt_${ctx.state.path.params.ID}`, {
        type: 'quoteResponse',
        data: ctx.request.body,
        headers: ctx.request.headers
    });

    ctx.response.status = 200;
};

/**
 * Handles a PUT /quotes/{ID}. This is a response to a POST /quotes request
 */
const putTransactionRequestsById = async (ctx) => {
    if(ctx.state.conf.enableTestFeatures) {
        // we are in test mode so cache the request
        const req = {
            headers: ctx.request.headers,
            data: ctx.request.body
        };
        const res = await ctx.state.cache.set(`callback_${ctx.state.path.params.ID}`, req);
        ctx.state.logger.log(`Cacheing callback: ${util.inspect(res)}`);
    }

    // publish an event onto the cache for subscribers to action
    await ctx.state.cache.publish(`txnreq_${ctx.state.path.params.ID}`, {
        type: 'transactionRequestResponse',
        data: ctx.request.body,
        headers: ctx.request.headers
    });

    ctx.response.status = 200;
};

/**
 * Handles a PUT /transfers/{ID}. This is a response to a POST|GET /transfers request
 */
const putTransfersById = async (ctx) => {
    if(ctx.state.conf.enableTestFeatures) {
        // we are in test mode so cache the request
        const req = {
            headers: ctx.request.headers,
            data: ctx.request.body
        };
        const res = await ctx.state.cache.set(`callback_${ctx.state.path.params.ID}`, req);
        ctx.state.logger.log(`Caching callback: ${util.inspect(res)}`);
    }

    // publish an event onto the cache for subscribers to action
    await ctx.state.cache.publish(`tf_${ctx.state.path.params.ID}`, {
        type: 'transferFulfil',
        data: ctx.request.body
    });

    ctx.response.status = 200;
};


/**
 * Handles a PUT /parties/{Type}/{ID}/error request. This is an error response to a GET /parties/{Type}/{ID} request
 */
const putPartiesByTypeAndIdError = async(ctx) => {
    if(ctx.state.conf.enableTestFeatures) {
        // we are in test mode so cache the request
        const req = {
            headers: ctx.request.headers,
            data: ctx.request.body
        };
        const res = await ctx.state.cache.set(`callback_${ctx.state.path.params.ID}`, req);
        ctx.state.logger.log(`Cacheing request: ${util.inspect(res)}`);
    }

    const idType = ctx.state.path.params.Type;
    const idValue = ctx.state.path.params.ID;
    const idSubValue = ctx.state.path.params.SubId;

    // publish an event onto the cache for subscribers to action
    // note that we publish the event the same way we publish a success PUT
    // the subscriber will notice the body contains an errorInformation property
    // and recognise it as an error response
    const cacheId = `${idType}_${idValue}` + (idSubValue ? `_${idSubValue}` : '');
    await ctx.state.cache.publish(cacheId, ctx.request.body);

    ctx.response.status = 200;
    ctx.response.body = '';
};


/**
 * Handles a PUT /quotes/{ID}/error request. This is an error response to a POST /quotes request
 */
const putQuotesByIdError = async(ctx) => {
    if(ctx.state.conf.enableTestFeatures) {
        // we are in test mode so cache the request
        const req = {
            headers: ctx.request.headers,
            data: ctx.request.body
        };
        const res = await ctx.state.cache.set(`callback_${ctx.state.path.params.ID}`, req);
        ctx.state.logger.log(`Cacheing callback: ${util.inspect(res)}`);
    }

    // publish an event onto the cache for subscribers to action
    await ctx.state.cache.publish(`qt_${ctx.state.path.params.ID}`, {
        type: 'quoteResponseError',
        data: ctx.request.body
    });

    ctx.response.status = 200;
    ctx.response.body = '';
};


/**
 * Handles a PUT /transfers/{ID}/error. This is an error response to a POST /transfers request
 */
const putTransfersByIdError = async (ctx) => {
    if(ctx.state.conf.enableTestFeatures) {
        // we are in test mode so cache the request
        const req = {
            headers: ctx.request.headers,
            data: ctx.request.body
        };
        const res = await ctx.state.cache.set(`callback_${ctx.state.path.params.ID}`, req);
        ctx.state.logger.log(`Cacheing callback: ${util.inspect(res)}`);
    }

    // publish an event onto the cache for subscribers to action
    await ctx.state.cache.publish(`tf_${ctx.state.path.params.ID}`, {
        type: 'transferError',
        data: ctx.request.body
    });

    ctx.response.status = 200;
    ctx.response.body = '';
};


const healthCheck = async(ctx) => {
    ctx.response.status = 200;
    ctx.response.body = '';
};


/**
 * Handles a GET /requests/{ID} request. This is a test support method that allows the caller
 * to see the body of a previous incoming request.
 */
const getRequestById = async(ctx) => {
    if(!ctx.state.conf.enableTestFeatures) {
        // hide this endpoint if test features are disabled
        throw new Errors.MojaloopFSPIOPError(null, 'Couldn\'t match path requests', null,
            Errors.MojaloopApiErrorCodes.UNKNOWN_URI);
    }

    try {
        const req = await ctx.state.cache.get(`request_${ctx.state.path.params.ID}`);
        ctx.response.status = 200;
        ctx.response.body = req;
    }
    catch(err) {
        ctx.status = 500;
        ctx.response.body = err;
    }
};


/**
 * Handles a GET /callbacks/{ID} request. This is a test support method that allows the caller
 * to see the body of a previous incoming callback.
 */
const getCallbackById = async(ctx) => {
    if(!ctx.state.conf.enableTestFeatures) {
        // hide this endpoint if test features are disabled
        throw new Errors.MojaloopFSPIOPError(null, 'Couldn\'t match path /callbacks', null,
            Errors.MojaloopApiErrorCodes.UNKNOWN_URI);
    }

    try {
        const req = await ctx.state.cache.get(`callback_${ctx.state.path.params.ID}`);
        ctx.response.status = 200;
        ctx.response.body = req;
    }
    catch(err) {
        ctx.status = 500;
        ctx.response.body = err;
    }
};


module.exports = {
    '/': {
        get: healthCheck
    },
    '/participants/{ID}': {
        put: putParticipantsById
    },
    '/participants/{Type}/{ID}': {
        put: putParticipantsByTypeAndId,
        get: getParticipantsByTypeAndId
    },
    '/participants/{Type}/{SubId}/{ID}': {
        put: putParticipantsByTypeAndId,
        get: getParticipantsByTypeAndId
    },
    '/participants/{ID}/error': {
        put: putParticipantsByIdError
    },
    '/parties/{Type}/{ID}': {
        post: postPartiesByTypeAndId,
        get: getPartiesByTypeAndId,
        put: putPartiesByTypeAndId
    },
    '/parties/{Type}/{ID}/{SubId}': {
        post: postPartiesByTypeAndId,
        get: getPartiesByTypeAndId,
        put: putPartiesByTypeAndId
    },
    '/parties/{Type}/{ID}/error': {
        put: putPartiesByTypeAndIdError
    },
    '/parties/{Type}/{ID}/{SubId}/error': {
        put: putPartiesByTypeAndIdError
    },
    '/quotes': {
        post: postQuotes
    },
    '/quotes/{ID}': {
        put: putQuoteById
    },
    '/quotes/{ID}/error': {
        put: putQuotesByIdError
    },
    '/transfers': {
        post: postTransfers
    },
    '/transfers/{ID}': {
        get: getTransfersById,
        put: putTransfersById
    },
    '/transfers/{ID}/error': {
        put: putTransfersByIdError
    },
    '/transactionRequests': {
        post: postTransactionRequests
    },
    '/transactionRequests/{ID}': {
        put: putTransactionRequestsById
    },
    '/requests/{ID}': {
        get: getRequestById
    },
    '/callbacks/{ID}': {
        get: getCallbackById
    }
};<|MERGE_RESOLUTION|>--- conflicted
+++ resolved
@@ -199,7 +199,6 @@
 };
 
 /**
-<<<<<<< HEAD
  * Handles a GET /transfers/{ID} request
  */
 const getTransfersById = async (ctx) => {
@@ -214,7 +213,39 @@
                 const res = await ctx.state.cache.set(
                     `request_${ctx.state.path.params.ID}`, req);
                 ctx.state.logger.log(`Caching request : ${util.inspect(res)}`);
-=======
+            }
+
+            // use the transfers model to execute asynchronous stages with the switch
+            const model = new Model({
+                ...ctx.state.conf,
+                cache: ctx.state.cache,
+                logger: ctx.state.logger,
+                wso2Auth: ctx.state.wso2Auth,
+            });
+
+            const sourceFspId = ctx.request.headers['fspiop-source'];
+
+            // use the model to handle the request
+            const response = await model.getTransfer(ctx.state.path.params.ID,
+                sourceFspId);
+
+            // log the result
+            ctx.state.logger.push({response}).
+                log('Inbound transfers model handled GET /transfers/{ID} request');
+        }
+        catch(err) {
+            // nothing we can do if an error gets thrown back to us here apart from log it and continue
+            ctx.state.logger.push({ err }).log('Error handling GET /transfers/{ID}');
+        }
+    })();
+
+    // Note that we will have passed request validation, JWS etc... by this point
+    // so it is safe to return 202
+    ctx.response.status = 202;
+    ctx.response.body = '';
+};
+
+/**
  * Handles a POST /transactionRequests request
  */
 const postTransactionRequests = async (ctx) => {
@@ -229,7 +260,6 @@
                 };
                 const res = await ctx.state.cache.set(`request_${ctx.request.body.transactionRequestId}`, req);
                 ctx.state.logger.log(`Cacheing request: ${util.inspect(res)}`);
->>>>>>> 65e19485
             }
 
             // use the transfers model to execute asynchronous stages with the switch
@@ -243,18 +273,6 @@
             const sourceFspId = ctx.request.headers['fspiop-source'];
 
             // use the model to handle the request
-<<<<<<< HEAD
-            const response = await model.getTransfer(ctx.state.path.params.ID,
-                sourceFspId);
-
-            // log the result
-            ctx.state.logger.push({response}).
-                log('Inbound transfers model handled GET /transfers/{ID} request');
-        }
-        catch(err) {
-            // nothing we can do if an error gets thrown back to us here apart from log it and continue
-            ctx.state.logger.push({ err }).log('Error handling GET /transfers/{ID}');
-=======
             const response = await model.transactionRequest(ctx.request.body, sourceFspId);
 
             // log the result
@@ -263,7 +281,6 @@
         catch(err) {
             // nothing we can do if an error gets thrown back to us here apart from log it and continue
             ctx.state.logger.push({ err }).log('Error handling POST /transactionRequests');
->>>>>>> 65e19485
         }
     })();
 
